--- conflicted
+++ resolved
@@ -344,7 +344,6 @@
         intensities = []
         for frame in self:
             data = frame.image_data.value
-<<<<<<< HEAD
             # Find the active particle (if any)
             if frame.active_particle_idx is not None:
                 # Frame-specific particle
@@ -357,15 +356,6 @@
                 particle = None
             # Create mask that's the same size as the image
             if particle:
-=======
-            if self.active_particle_idx:
-                # Apply mask to the image data
-                if frame.active_particle_idx is not None:
-                    particle = frame.particles()[frame.active_particle_idx]
-                else:
-                    particle = frame.particles()[self.active_particle_idx]
-                # Create mask that's the same size as the image
->>>>>>> 940d4d90
                 bbox = particle.bbox()
                 mask = np.zeros_like(data)
                 mask[bbox.top:bbox.bottom, bbox.left:bbox.right] = particle.mask()
