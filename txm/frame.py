from collections import namedtuple, OrderedDict
import os
import math
import warnings

import numpy as np
from matplotlib import pyplot
from scipy import ndimage
from skimage import img_as_float
from skimage.morphology import (closing, remove_small_objects, square, disk, star,
                                watershed, dilation)
from skimage.exposure import rescale_intensity
from skimage.measure import regionprops, label
from skimage import filters
from skimage.filters import threshold_otsu, threshold_adaptive, rank, threshold_li
from skimage.feature import peak_local_max
from skimage.segmentation import clear_border
from matplotlib.colors import Normalize

import plots
from hdf import HDFAttribute
from utilities import xycoord
from .particle import Particle

position = namedtuple('position', ('x', 'y', 'z'))

def average_frames(*frames):
    """Accept several frames and return the first frame with new image
    data. Assumes metadata from first frame in list."""
    new_image = np.zeros_like(frames[0].image_data, dtype=np.float)
    # Sum all images
    for frame in frames:
        new_image += frame.image_data
    # Divide to get average
    count = len(frames)
    new_image = new_image/len(frames)
    # Return average data as a txm frame
    new_frame = frames[0]
    new_frame.image_data = new_image
    return new_frame


class TXMFrame():
    """A single microscopy image at a certain energy."""

    image_data = np.zeros(shape=(1024,1024))
    _attrs = {}
    energy = HDFAttribute('energy', default=0.0)
    approximate_energy = HDFAttribute('approximate_energy', default=0.0)
    original_filename = HDFAttribute('original_filename', default=None)
    sample_position = HDFAttribute('sample_position',
                                   default=position(0, 0, 0),
                                   wrapper=lambda coords: position(*coords))
    approximate_position = HDFAttribute('approximate_position',
                                        default=position(0, 0, 0),
                                        wrapper=lambda coords: position(*coords))
    is_background = HDFAttribute('is_background', default=False)
    particle_labels_path = HDFAttribute('particle_labels_path', default=None)
    active_particle_idx = HDFAttribute('active_particle_idx', default=None)

    def __init__(self, file=None, frameset=None):
        if file:
            self.energy = file.energy()
            self.approximate_energy = round(self.energy, 1)
            self.original_filename = os.path.basename(file.filename)
            self.image_data = file.image_data()
            self.sample_position = file.sample_position()
            self.sample_name = file.sample_name
            self.position_name = file.position_name
            # self.reference_path = file.reference_path
            self.approximate_position = position(
                round(self.sample_position.x, -1),
                round(self.sample_position.y, -1),
                round(self.sample_position.z, -1)
            )
            self.is_background = file.is_background

    def __repr__(self):
        name = "<TXMFrame: {energy} eV at ({x}, {y}, {z})"
        return name.format(
            energy=int(self.energy),
            x=self.approximate_position.x,
            y=self.approximate_position.y,
            z=self.approximate_position.z,
        )

    def transmission_data(self, background_group):
        bg_data = self.background_dataset(group=background_group)
        return bg_data/np.exp(self.image_data)

    def background_dataset(self, group):
        return group[self.key()]

    def key(self):
        return self.image_data.name.split('/')[-1]

    def hdf_node(self):
        return self.image_data

    def plot_image(self, data=None, ax=None, show_particles=True, *args, **kwargs):
        """Plot a frame's data image. Use frame.image_data if no data are
        given."""
        if ax is None:
            ax=plots.new_axes()
        if data is None:
            data = self.image_data
        # Determine physical dimensions for axes values
        y_pixels, x_pixels = data.shape
        um_per_pixel = self.um_per_pixel()
        center = self.sample_position
        left = center.x - x_pixels * um_per_pixel.x / 2
        right = center.x + x_pixels * um_per_pixel.x / 2
        bottom = center.y - y_pixels * um_per_pixel.y / 2
        top = center.y + y_pixels * um_per_pixel.y / 2
        extent = [left, right, bottom, top]
        im_ax = ax.imshow(data, *args, cmap='gray', extent=extent, **kwargs)
        # Plot particles
        if show_particles:
            self.plot_particle_labels(ax=im_ax.axes, extent=extent)
        # Set labels, etc
        ax.set_xlabel('µm')
        ax.set_ylabel('µm')
        im_ax.set_extent(extent)
        return ax

    def plot_particle_labels(self, ax=None, *args, **kwargs):
        """Plot the identified particles (as an overlay if ax is given)."""
        if ax is None:
            opacity = 1
            ax = plots.new_axes()
        else:
            opacity = 0.3
        if self.particle_labels_path:
            data = self.particle_labels()
            xs = [particle.sample_position().x for particle in self.particles()]
            ys = [particle.sample_position().y for particle in self.particles()]
            im_ax = ax.imshow(data, *args, alpha=opacity, **kwargs)
            for idx, x in enumerate(xs):
                y = ys[idx]
                ax.text(x, y, idx)
            ret = im_ax
        else:
            ret = None
        return ret

    def crop(self, top, left, bottom, right):
        """Reduce the image size to given box (in pixels)."""
        labels = self.particle_labels()
        # Move particle and labels to top left
        self.shift_data(x_offset=-left, y_offset=-top)
        self.shift_data(x_offset=-left, y_offset=-top,
                        dataset=self.particle_labels())
        # Shrink images to bounding box size
        self.image_data.resize((bottom-top, right-left))
        labels.resize((bottom-top, right-left))
        # Reassign the active particle index (assume largest particle)
        areas = [particle.area() for particle in self.particles()]
        new_idx = areas.index(max(areas))
        self.active_particle_idx = new_idx

    def shift_data(self, x_offset, y_offset, dataset=None):
        """Move the image within the view field by the given offsets in pixels.
        New values are rolled around to the other side.

        Arguments
        ---------
        x_offset : int
            Distance to move in pixels in x-diraction
        y_offset : int
            Distance to move in pixels in y-diraction
        dataset : Dataset
            Optional dataset to manipulate . If None, self.image_data will
            be used (default None)

        """
        if dataset is None:
            dataset = self.image_data
        # Roll along x axis
        new_data = np.roll(dataset, int(x_offset), axis=1)
        # Roll along y axis
        new_data = np.roll(new_data, int(y_offset), axis=0)
        # Commit shift image
        dataset.write_direct(new_data)
        # Update stored position information
        um_per_pixel = self.um_per_pixel()
        new_position = position(
            x=self.sample_position.x + y_offset * um_per_pixel.x,
            y=self.sample_position.y + y_offset * um_per_pixel.y,
            z=self.sample_position.z
        )
        self.sample_position = new_position
        return dataset.value

    def rebin(self, shape=None, factor=None):
        """Resample image into new shape. One of the kwargs `shape` or
        `factor` is required. Process is most effective when factors
        are powers of 2 (2, 4, 8, 16, etc).

        Kwargs:
        -------
        shape (tuple): The target shape for the new array. Will
            override `factor` if both are provided.
        factor (int): Factor by which to decrease the frame size. factor=2 would
            take a (1024, 1024) to (512, 512)

        """
        original_shape = self.image_data.shape
        if shape is None and factor is None:
            # Raise an error if not arguments are passed.
            raise ValueError("Must pass one of `shape` or `factor`")
        elif shape is None:
            # Determine new shape from factor if not provided.
            new_shape = tuple(int(dim/factor) for dim in original_shape)
        else:
            new_shape = shape
        # Check that the new shape is not larger than the old shape
        for idx, dim in enumerate(new_shape):
            if dim > original_shape[idx]:
                msg = 'New shape {new} is larger than original shape {original}.'
                msg = msg.format(new=new_shape, original=original_shape)
                raise ValueError(msg)
        data = self.image_data.value
        # Determine new dimensions
        sh = (new_shape[0],
              data.shape[0]//new_shape[0],
              new_shape[1],
              data.shape[1]//new_shape[1])
        new_data = data.reshape(sh).mean(-1).mean(1)
        # Resize existing dataset
        self.image_data.resize(new_shape)
        self.image_data.write_direct(new_data)
        return new_data

    def um_per_pixel(self):
        """Use image size and nominal image field-of view of 40µm x 40µm to
        compute spatial resolution."""
        um_per_pixel_x = 40/self.image_data.shape[1]
        um_per_pixel_y = 40/self.image_data.shape[0]
        return xycoord(x=um_per_pixel_x,
                       y=um_per_pixel_y)

    def create_dataset(self, setname, hdf_group):
        """Save data and metadata to an HDF dataset."""
        attrs = getattr(self.image_data, 'attrs', self._attrs)
        self.image_data = hdf_group.create_dataset(name=setname,
                                                   data=self.image_data,
                                                   maxshape=self.image_data.shape,
                                                   compression="gzip")
        # Set metadata attributes
        for attr_name in attrs.keys():
            self.image_data.attrs[attr_name] = attrs[attr_name]

    @classmethod
    def load_from_dataset(Cls, dataset):
        """Accept an HDF5 frame dataset and return a new frame."""
        new_frame = Cls()
        new_frame.image_data = dataset
        return new_frame

    def particle_labels(self):
        if self.particle_labels_path is None:
            res = calculate_particle_labels(self.image_data.value)
        else:
            res = self.image_data.file[self.particle_labels_path]
        return res

    def activate_closest_particle(self, loc):
        """Get a particle that's closest to location."""
        particles = self.particles()
        current_min = 999999
        current_idx = None
        for idx, particle in enumerate(particles):
            center = particle.sample_position()
            distance = math.sqrt((loc[0]-center[0])**2 + (loc[1]-center[1])**2)
            if distance < current_min:
                # New closest match
                current_min = distance
                current_idx = idx
        self.active_particle_idx = current_idx
        return particles[current_idx]

    def particles(self):
        labels = self.particle_labels()
        props = regionprops(labels, intensity_image=self.image_data)
        particles = []
        for prop in props:
            particles.append(Particle(regionprops=prop, frame=self))
        return particles

def calculate_particle_labels(data, return_intermediates=False,
                              min_distance=0.016):
    """Identify and label material particles in the image data.

    Generate and save a scikit-image style labels frame
    identifying the different particles. `return_all=True` returns
    a list of intermediates images (dict) instead of just the
    final result. Returns the final computed labels image, or a
    dictionary of all images (see kwarg return_intermediates.

    Parameters
    ----------
    return_intermediates : bool
        Return intermediate images as a dict (default False)
    min_distance : float
        How far away (as a portion of image size) particle centers need to be in
        order to register as different particles (default 0.2)

    """
    cmap = 'plasma'
    # Shift image into range -1 to 1
    # normalizer = Normalize(vmin=self.image_data.value.min(),
    #                        vmax=self.image_data.value.max())
    original = data
    # equalized = skimage.exposure.equalize_hist(self.image_data.value)
    # Contrast stretching
    in_range = (data.min(), data.max())
    rescaled = rescale_intensity(original, in_range=in_range, out_range=(0, 1))
    equalized = rescaled
    # Stretch out the contrast to make identification easier
    # with warnings.catch_warnings():
    #     # Raises a lot of precision loss warnings that are irrelevant
    #     warnings.simplefilter("ignore")
    #     equalized = skimage.exposure.equalize_adapthist(rescaled, clip_limit=0.05)
    # Identify foreground vs background with Otsu filter
    # threshold = threshold_otsu(equalized)
    threshold = filters.threshold_otsu(equalized)
    mask = equalized > threshold
    # Fill in the shapes a little
<<<<<<< HEAD
    closed = closing(mask, square(3))
=======
    # closed = dilation(mask, square(3))
>>>>>>> 940d4d90
    # Remove features at the edge of the frame since they can be incomplete
    # border_cleared = clear_border(np.copy(closed))
    border_cleared = np.copy(mask)
    # Discard small particles
    # Determine minimum size for discarding objects
    average_shape = sum(border_cleared.shape)/len(border_cleared.shape)
    min_size = 8. * average_shape
    large_only = remove_small_objects(border_cleared, min_size=min_size)
    # Fill in the shapes a lot to round them out
    reclosed = closing(large_only, disk(20))
    # Expand the particles to make sure we capture the edges
    dilated = dilation(reclosed, disk(10))
    # Compute each pixel's distance from the edge of a blob
    distances = ndimage.distance_transform_edt(dilated)
    in_range = (distances.min(), distances.max())
    distances = rescale_intensity(distances, in_range=in_range, out_range=(0, 1))
    # Blur the distances to help avoid split particles
    mean_distances = rank.mean(distances, disk(8))
    # Use the local distance maxima as peak centers and compute labels
    local_maxima = peak_local_max(
        mean_distances,
        indices=False,
        min_distance=min_distance * average_shape,
        # footprint=np.ones((64, 64)),
        labels=dilated
    )
    markers = label(local_maxima)
    labels = watershed(-mean_distances, markers, mask=dilated)
    if return_intermediates:
        result = OrderedDict()
        result['original'] = original
        result['equalized'] = equalized
        result['mask'] = mask
        result['border_cleared'] = border_cleared
        result['large_only'] = large_only
        result['reclosed'] = reclosed
        result['dilated'] = dilated
        result['mean_distances'] = mean_distances
        result['distances'] = distances
        result['local_maxima'] = local_maxima
        result['markers'] = markers
        result['labels'] = labels
    else:
        result = labels
    return result<|MERGE_RESOLUTION|>--- conflicted
+++ resolved
@@ -326,11 +326,7 @@
     threshold = filters.threshold_otsu(equalized)
     mask = equalized > threshold
     # Fill in the shapes a little
-<<<<<<< HEAD
-    closed = closing(mask, square(3))
-=======
     # closed = dilation(mask, square(3))
->>>>>>> 940d4d90
     # Remove features at the edge of the frame since they can be incomplete
     # border_cleared = clear_border(np.copy(closed))
     border_cleared = np.copy(mask)
