# -*- coding: utf-8 -*-

import math
import os
import pickle
import warnings

from matplotlib import pyplot, cm, patches, colors
import numpy as np
import scipy

from mapping.coordinates import Cube
from mapping.locus import Locus, DummyLocus
from mapping.colormaps import cmaps
from plots import new_axes, dual_axes, set_outside_ticks
from utilities import prog, xycoord


def normalizer(data, norm_range):
    """Factory for creating normalizers for some data to the range
    given. If norm_range is None, this will norm the data to cover the
    full range. Returns Normalizer object that is callable on new data.
    """
    if norm_range is None:
        norm = colors.Normalize(min(data), max(data), clip=True)
    else:
        norm = colors.Normalize(min(norm_range), max(norm_range), clip=True)
    return norm

class Map():
    """A physical sample that gets mapped by some scientific process,
    presumed to be circular with center and diameter in
    millimeters. Resolution is the size of each cell, given in mm.
    """
    cmap_name = 'viridis'
    camera_zoom = 1
    hexagon_patches = None  # Replaced by cached versions
    metric_normalizer = colors.Normalize(0, 1, clip=True)
    metric_name = 'Metric'
    reliability_normalizer = colors.Normalize(0, 1, clip=True)

    def __init__(self, hdf_filename, center=(0, 0), diameter=12.7, coverage=1,
                 sample_name='unknown', resolution=1):
        self.hdf_filename = hdf_filename
        self.center = center
        self.diameter = diameter
        self.coverage = coverage
        self.sample_name = sample_name
        self.resolution = resolution

    @property
    def name(self):
        return self.sample_name

    @property
    def rows(self):
        """Determine number of rows from resolution and sample diameter.
        Central spot counts as a row."""
        rows = self.diameter / self.unit_size / math.sqrt(3)
        centerDot = 1
        return math.ceil(rows) + centerDot

    @property
    def unit_size(self):
        """Size of a step in the path."""
        unit_size = math.sqrt(3) * self.resolution / 2
        # Unit size should be bigger if we're not mapping 100%
        unit_size = unit_size / math.sqrt(self.coverage)
        return unit_size

    def new_locus(self, *, location, filebase):
        """Create a new mapping cell with the given attributes."""
        new_locus = Locus(location=location, parent_map=self,
                          filebase=filebase)
        return new_locus

    @property
    def loci(self):
        with self.store() as store:
            positions = store.positions
            step_size = store.step_size
        return positions * step_size.num

    def create_loci(self):
        """Populate the loci array with new loci in a hexagonal array."""
        self.loci = []
        for idx, coords in enumerate(self.path(self.rows)):
            # Try and determine filename from the sample name
            filebase = "map-{n:x}".format(n=idx)
            new_locus = self.new_locus(location=coords, filebase=filebase)
            self.loci.append(new_locus)

    # def locus(self, cube_coords):
    #     """Find a mapping cell in the array give a set of cubic coordinates"""
    #     result = None
    #     cube_coords = Cube(*cube_coords)
    #     for locus in self.loci:
    #         if locus.cube_coords == cube_coords:
    #             result = locus
    #             break
    #     return result

    def locus_by_xy(self, xy):
        """Find the index of the nearest locus by set of xy coords."""
        with self.store() as store:
            pos = store.positions
        distance = np.sqrt(np.sum(np.square(pos-xy), axis=1))
        locus = distance.argmin()
        return locus

    def xy_by_locus(self, locus):
        """Retrieve the x, y position of the locus with the given index."""
        with self.store() as store:
            loc = xycoord(*store.positions[locus,:])
        return loc

    def path(self, *args, **kwargs):
        """Generator gives coordinates for a spiral path around the sample."""
        raise NotImplementedError("Use gadds._path() instead")

    def directory(self):
        raise NotImplementedError("Just don't use it.")

    def get_number_of_frames(self):
        warnings.warn(DeprecationWarning("Use gadds.number_of_frames()"))

    def get_theta2_start(self):
        warnings.warn(DeprecationWarning("Use gadds._detector_start()"))

    def get_theta1(self):
        warnings.warn(DeprecationWarning("Use gadds._source_angle()"))

    def get_cmap(self):
        """Return a function that converts values in range 0 to 1 to colors."""
        if self.cmap_name in ['magma', 'inferno', 'plasma', 'viridis']:
            # Non-standard color maps
            cmap = cmaps[self.cmap_name]
        else:
            # Matplotlib built-in colormap
            cmap = pyplot.get_cmap(self.cmap_name)
        return cmap

    def prepare_mapping_data(self):
        """
        Perform initial calculations on mapping data and save results to file.
        """
        self.composite_image()

    def calculate_metrics(self):
        """Force recalculation of all metrics in the map."""
        for scan in prog(self.scans, desc='Calculating metrics'):
            scan.cached_data['metric'] = None
            scan.metric

    def reliabilities(self):
        # Calculate new values
        return [scan.reliability for scan in self.scans]

    def calculate_colors(self):
        for scan in prog(self.scans, desc='Transposing colorspaces'):
            scan.cached_data['color'] = None
            scan.color()

    def subtract_backgrounds(self):
        for scan in prog(self.scans, desc='Fitting background'):
            scan.subtract_background()

    def metric(self, *args, **kwargs):
        """
        Calculate a set of mapping values. Should be implemented by
        subclasses.
        """
        raise NotImplementedError

    def mapscan_metric(self, scan):
        """
        Calculate a mapping value from a MapScan. Should be implemented by
        subclasses.
        """
        raise NotImplementedError

    def save(self, filename=None):
        """Take cached data and save to disk."""
        # Prepare dictionary of cached data
        data = {
            'diameter': self.diameter,
            'coverage': self.coverage,
            'loci': [locus.data_dict for locus in self.loci],
        }
        # Compute filename and Check if file exists
        if filename is None:
            filename = "{sample_name}.map".format(sample_name=self.sample_name)
        # Pickle data and write to file
        with open(filename, 'wb') as saveFile:
            pickle.dump(data, saveFile)

    def load(self, filename=None):
        """Load a .map file of previously processed data."""
        # Generate filename if not supplied
        if filename is None:
            filename = "{sample_name}.map".format(sample_name=self.sample_name)
        # Get the data from disk
        with open(filename, 'rb') as loadFile:
            data = pickle.load(loadFile)
        self.diameter = data['diameter']
        self.coverage = data['coverage']
        # Create scan list
        self.create_loci()
        # Restore each scan
        for idx, dataDict in enumerate(data['loci']):
            new_locus = self.loci[idx]
            new_locus.restore_data_dict(dataDict)
            self.loci.append(new_locus)

    # def fullrange_normalizer(self):
    #     """Determine an appropriate normalizer by looking at the range of
    #     metrics."""
    #     metrics = [locus.metric for locus in self.loci]
    #     new_normalizer = colors.Normalize(min(metrics),
    #                                       max(metrics),
    #                                       clip=True)
    #     return new_normalizer

    def plot_map_with_image(self, scan=None, alpha=None):
        mapAxes, imageAxes = dual_axes()
        self.plot_map(ax=mapAxes, highlightedScan=scan, alpha=alpha)
        # Plot either the bulk diffractogram or the specific scan requested
        if scan is None:
            self.plot_composite_image(ax=imageAxes)
        else:
            scan.plot_image(ax=imageAxes)
        return (mapAxes, imageAxes)

    def plot_map_with_diffractogram(self, scan=None):
        mapAxes, diffractogramAxes = dual_axes()
        self.plot_map(ax=mapAxes, highlightedScan=scan)
        if scan is None:
            self.plot_diffractogram(ax=diffractogramAxes)
        else:
            scan.plot_diffractogram(ax=diffractogramAxes)
        return (mapAxes, diffractogramAxes)

    def plot_map_with_histogram(self):
        mapAxes, histogramAxes = dual_axes()
        self.plot_map(ax=mapAxes)
        self.plot_histogram(ax=histogramAxes)
        return (mapAxes, histogramAxes)

    def plot_locus(self, loc, ax, shape, size, metric: float, color, alpha: float=1):
        """Draw a location on the map.

        Arguments
        ---------
        - loc: tuple of (x, y) values of where the locus should be drawn on `ax`.

        - ax: Matplotlib axes object on which to draw

        - shape: String describing the shape to draw. Choices are "square"/"rect" or "hex".

        - size: How big to make the shape, generally the diameter
          (hex) or length (square or rect).

        - metric: What value to use for generating a color with the
          colormap self.get_cmap().

        - color: Matplotlib color spec for plotting this locus
        """
        with self.store() as store:
            step = store.step_size.num
        loc = xycoord(*loc)
<<<<<<< HEAD
        color = self.get_cmap()(self.metric_normalizer(metric))
=======
        corner = xycoord(
            x=loc.x - step / 2,
            y=loc.y - step / 2,
        )
>>>>>>> de7a9196
        convertor = colors.ColorConverter()
        color = convertor.to_rgba(color, alpha=alpha)
        if shape in ["square", "rect"]:
            # Adjust xy to account for step size
            corner = xycoord(
                x=loc.x - size / 2,
                y=loc.y - size / 2,
            )
            patch = patches.Rectangle(xy=corner, width=size, height=size,
                                      linewidth=0,
                                      facecolor=color, edgecolor=color)
        elif shape in ['hex']:
            patch = patches.RegularPolygon(xy=loc, numVertices=6,
                                           radius=size / 2.4, linewidth=0,
                                           alpha=1, facecolor=color, edgecolor="black")
            pass
        else:
            raise ValueError("Unknown value for shape: '{}'".format(shape))
        # Add patch to the axes
        ax.add_patch(patch)

    def plot_map(self, metric='position', ax=None, phase_idx=0,
                 metric_range=None, highlighted_locus=None,
                 alpha=None, alpha_range=None):
        """Generate a two-dimensional map of the electrode surface. A `metric`
        can and should be given to indicate which quantity should be
        mapped, otherwise the map just shows distance from the origin
        for testing purposes. Color and alpha are determined by the
        Map.metric() method (see its docstring for valid choices).

        Arguments
        ---------
        - ax : A matplotlib Axes object onto which the map will be
          drawn. If omitted, a new Axes object will be created.

        - phase_idx : Controls which phase will be used for generating
          the metric (eg. cell parameter). Not relevant for all
          metrics.

        - metric : Name of the quantity to be used for determining color.

        - metric_range : Specifies the bounds for mapping. Anything
          outside these bounds will be clipped to the max or min.

        - hightlight_locus : Currently broken!

        - alpha : Name of the quantity to be used to determine the
          opacity of each cell. If None, all cells will be opaque.

        - alpha_range : 2-tuple with the values for full transparency
          and full opacity. Anything outside these bounds will be
          clipped.
        """
        cmap = self.get_cmap()
        # Plot loci
        if not ax:
            # New axes unless one was already created
            ax = new_axes()
        xs, ys = self.loci.swapaxes(0, 1)
        with self.store() as store:
            step_size = store.step_size
            layout = store.layout
        ax.set_xlim(min(xs), max(xs)+step_size.num)
        ax.set_ylim(min(ys), max(ys)+step_size.num)
        # ax.set_ylim([-xy_lim, xy_lim])
        ax.set_xlabel(step_size.unit.name)
        ax.set_ylabel(step_size.unit.name)
        metrics = self.metric(phase_idx=phase_idx, param=metric)
        # Normalize the metrics
        metric_normalizer = normalizer(data=metrics, norm_range=metric_range)
        # Retrieve alpha values
        if alpha is None:
            # Default, all loci are full opaque
            alphas = np.ones_like(metrics)
            alpha_normalizer = colors.Normalize(0, 1, clip=True)
        else:
            alphas = self.metric(phase_idx=phase_idx, param=alpha)
            if alpha_range is None:
                alpha_normalizer = colors.Normalize(min(alphas), max(alphas), clip=True)
            else:
                alpha_normalizer = colors.Normalize(min(alpha_range), max(alpha_range), clip=True)
        # Plot the actual loci
<<<<<<< HEAD
        for locus, metric, _alpha in prog(zip(self.loci, metrics, alphas), desc='Mapping'):
            self.plot_locus(locus, ax=ax, shape=layout,
                            size=step_size.num, metric=metric, alpha=_alpha)
=======
        for locus, metric, _alpha in zip(self.loci, metrics, alphas):
            color = self.get_cmap()(metric_normalizer(metric))
            self.plot_locus(locus, ax=ax, shape="square", size=1,
                            metric=metric, color=color,
                            alpha=alpha_normalizer(_alpha))
>>>>>>> de7a9196
        # If there's space between beam locations, plot beam location
        if self.coverage != 1:
            for locus in self.loci:
                locus.plot_beam(ax=ax)
        # If a highlighted scan was given, show it in a different color
        if highlighted_locus is not None:
            warning.warn(UserWarning, "highlighted_locus not implemented")
            # highlighted_locus.highlight_beam(ax=ax)
        # Add circle for theoretical edge
        # self.draw_edge(ax, color='red')
        # Add colormap to the side of the axes
        mappable = cm.ScalarMappable(norm=metric_normalizer, cmap=cmap)
        mappable.set_array(np.arange(metric_normalizer.vmin,
                                     metric_normalizer.vmax))
        pyplot.colorbar(mappable, ax=ax)
        # Adjust x and y limits
        xs = self.loci[:,0]
        ys = self.loci[:,1]
        xrange_ = (xs.min() - step_size.num / 2, xs.max() + step_size.num / 2)
        yrange_ = (ys.min() - step_size.num / 2, ys.max() + step_size.num / 2)
        ax.set_xlim(*xrange_)
        ax.set_ylim(*yrange_)
        ax.set_aspect('equal', adjustable="box")
        # Cosmetic adjustmets to the axes
        set_outside_ticks(ax=ax)
        return ax

    def plot_map_gtk(self, WindowClass=None):
        """Create a gtk window with plots and images for interactive data
        analysis.
        """
        if WindowClass is None:
            from mapping.gtkmapviewer import GtkMapViewer
            WindowClass = GtkMapViewer
        # Show GTK window
        title = "Maps for sample '{}'".format(self.sample_name)
        viewer = WindowClass(parent_map=self, title=title)
        viewer.show()
        # Close the current blank plot
        pyplot.close()

    def draw_edge(self, ax, color):
        """
        Accept an set of axes and draw a circle for where the theoretical
        edge should be.
        """
        circle = patches.Circle(
            (0, 0),
            radius=self.diameter / 2,
            edgecolor=color,
            fill=False,
            linestyle='dashed'
        )
        ax.add_patch(circle)
        return ax

    def dots_per_mm(self):
        """
        Determine the width of the scan images based on sample's camera zoom
        """
        return 72 * self.camera_zoom

    def composite_image(self, filename=None, recalculate=False):
        """
        Combine all the individual photos from the diffractometer and
        merge them into one image. Uses numpy to average the pixel values.
        """
        # Check for a cached image to return
        compositeImage = getattr(self, '_numpy_image', None)
        # Check for cached image or create one if not cache found
        if compositeImage is None and not recalculate:
            # Default filename
            if filename is None:
                filename = "{sample_name}-composite.png"
                filename = filename.format(sample_name=self.sample_name)
            if os.path.exists(filename) and not recalculate:
                # Load existing image and cache it
                compositeImage = scipy.misc.imread(filename)
                self._numpy_image = compositeImage
            else:
                # Build composite image
                compositeWidth = int(2 * self.xy_lim() * self.dots_per_mm())
                compositeHeight = compositeWidth
                # Create a new numpy array to hold the composited image
                # (it is unsigned int 16 to not overflow when images are added)
                dtype = np.uint16
                compositeImage = np.ndarray(
                    (compositeHeight, compositeWidth, 3), dtype=dtype
                )
                # Array to keep track of how many images contribute to each px
                counterArray = np.ndarray(
                    (compositeHeight, compositeWidth, 3), dtype=dtype
                )
                # Set to white by default
                compositeImage.fill(0)
                # Step through each scan
                for locus in prog(self.loci, desc="Building Composite Image"):
                    # pad raw image to composite image size
                    locusImage = locus.padded_image(height=compositeHeight,
                                                    width=compositeWidth)
                    # add padded image to composite image
                    compositeImage = compositeImage + locusImage
                    # create padded image mask
                    locusMask = locus.padded_image_mask(height=compositeHeight,
                                                        width=compositeWidth)
                    # add padded image mask to counter image
                    counterArray = counterArray + locusMask
                # Divide by the total count for each pixel
                compositeImage = compositeImage / counterArray
                # Convert back to a uint8 array for displaying
                compositeImage = compositeImage.astype(np.uint8)
                # Roll over pixels to force white background
                # (bias was added in padded_image method)
                compositeImage = compositeImage - 1
                # Save a cached version to memory and disk
                self._numpy_image = compositeImage
                scipy.misc.imsave(filename, compositeImage)
        return compositeImage

    def plot_composite_image(self, ax=None):
        """
        Show the composite micrograph image on a set of axes.
        """
        warnings.warn(UserWarning(), "Not implemented")
        return
        if ax is None:
            ax = new_axes()
        axis_limits = (
            -self.xy_lim(), self.xy_lim(),
            -self.xy_lim(), self.xy_lim()
        )
        ax.imshow(self.composite_image(), extent=axis_limits)
        # Add plot annotations
        ax.set_title('Micrograph of Mapped Area')
        ax.set_xlabel('mm')
        ax.set_ylabel('mm')
        self.draw_edge(ax, color='red')
        return ax

    def plot_histogram(self, metric: str, phase_idx: int=0, ax=None,
                       bins: int=0, weight: str=None,
                       metric_range=None, weight_range=None):
        """Plot a histogram showing the distribution of the given metric.

        Arguments
        ---------
        - metric : String describing which metric to plot. See
          self.metric() for valid choices.

        - phase_idx : Which phase to use for retrieving the
          metric. Only applicable to things like unit-cell parameters.

        - ax : Matplotlib axes on which to plot.

        - bins : Number of bins in which to distribute the metric
          values. If zero, the number of bins will be determined
          automatically from the number of loci.

        - weight : String describing which metric to use for weighting
          each value. See self.metric() for valid choices. If None,
          all weights will be equal.

        - weight_range : Will be used to normalize the values between
          1 and 0. If not given, then the full range of values will be
          used.
        """
        metrics = self.metric(metric)
        metricnorm = normalizer(data=metrics, norm_range=metric_range)
        np.clip(metrics, metricnorm.vmin, metricnorm.vmax, out=metrics)
        # Guess number of bins'
        if not bins:
            bins = int(metrics.shape[0] / 3)
        # Get values for weighting the frequencies
        weights = self.metric(param=weight)
        weightnorm = normalizer(data=weights, norm_range=weight_range)
        weights = weightnorm(weights)
        if ax is None:
            ax = new_axes(height=4, width=7)
        # Generate the histogram
        n, bins, patches = ax.hist(metrics, bins=bins)# , weights=weights)
        # Set the colors based on the metric normalizer
        for patch in patches:
            x_position = patch.get_x()
            cmap = self.get_cmap()
            color = cmap(metricnorm(x_position))
            patch.set_color(color)
        ax.set_xlim(metricnorm.vmin, metricnorm.vmax)
        ax.set_xlabel(metric)
        ax.set_ylabel('Occurrences')
        return ax

    def __repr__(self):
        return '<{cls}: {name}>'.format(cls=self.__class__.__name__,
                                        name=self.sample_name)


class DummyMap(Map):
    """
    Sample that returns a dummy map for testing.
    """

    def composite_image(self):
        # Stub image to show for layout purposes
        directory = os.path.dirname(os.path.realpath(__file__))
        # Read a cached composite image from disk
        image = scipy.misc.imread(
            '{0}/../images/test-composite-image.png'.format(directory)
        )
        return image

    def mapscan_metric(self, scan):
        # Just return the distance from bottom left to top right
        p = scan.cube_coords[0]
        rows = scan.xrd_map.rows
        r = (p / 2 / rows) + 0.5
        return r

    def plot_map(self, *args, **kwargs):
        # Ensure that "diffractogram is loaded" for each scan
        for locus in self.loci:
            locus.diffractogram_is_loaded = True
            p = locus.cube_coords[0]
            rows = locus.parent_map.rows
            r = (p / 2 / rows) + 0.5
            locus.metric = r
        return super().plot_map(*args, **kwargs)

    def create_loci(self):
        """Populate the loci array with new scans in a hexagonal array."""
        raise NotImplementedError("Use gadds._path()")


class PeakPositionMap(Map):
    """A map based on the two-theta position of the diagnostic reflection
    in the first phase.
    """

    def mapscan_metric(self, scan):
        """
        Return the 2θ difference of self.peak1 and self.peak2. Peak
        difference is used to overcome errors caused by shifter
        patterns.
        """
        main_phase = scan.phases[0]
        two_theta_range = main_phase.diagnostic_reflection.two_theta_range
        metric = scan.peak_position(two_theta_range)
        return metric


class PhaseRatioMap(Map):

    def mapscan_metric(self, scan):
        """Compare the ratio of two peaks, one for discharged and one for
        charged material.
        """
        # Query refinement for the contributions from each phase
        contributions = [phase.scale_factor for phase in scan.phases]
        total = sum(contributions)
        if total > 0:  # Avoid div by zero
            ratio = contributions[0] / sum(contributions)
        else:
            ratio = 0
        return ratio

    def mapscan_reliability(self, scan):
        """Determine the maximum total intensity of signal peaks."""
        scale_factors = [phase.scale_factor for phase in scan.phases]
        # area1 = self._phase_signal(scan=scan, phase=scan.phases[0])
        # area2 = self._phase_signal(scan=scan, phase=scan.phases[1])
        return sum(scale_factors)

    def _phase_signal(self, scan, phase):
        peak = phase.diagnostic_reflection.two_theta_range
        area = scan.peak_area(peak)
        return area

    def _peak_position(self, scan, phase):
        peak = phase.diagnostic_reflection.two_theta_range
        angle = scan.peak_position(peak)
        return angle

    def metric_details(self, scan):
        """
       Return a string with the measured areas of the two peaks.
       """
        area1 = self._phase_signal(scan=scan, phase=self.phase_list[0])
        angle1 = self._peak_position(scan=scan, phase=self.phase_list[0])
        area2 = self._phase_signal(scan=scan, phase=self.phase_list[1])
        angle2 = self._peak_position(scan=scan, phase=self.phase_list[1])
        template = "Area 1 ({angle1:.02f}°): {area1:.03f}\nArea 2 ({angle2:.02f}°): {area2:.03f}\nSum: {total:.03f}"  # noqa
        msg = template.format(area1=area1, angle1=angle1,
                              area2=area2, angle2=angle2,
                              total=area1 + area2)
        return msg


class FwhmMap(Map):
    def mapscan_metric(self, scan):
        """
        Return the full-width half-max of the diagnostic peak in the first
        phase.
        """
        angle = sum(scan.phases[0].diagnostic_reflection.two_theta_range) / 2
        fwhm = scan.refinement.fwhm(angle)
        return fwhm


class IORMap(Map):
    """One-off material for submitting an image of the Image of Research
    competition at UIC."""
    metric_normalizer = colors.Normalize(0, 1, clip=True)
    reliability_normalizer = colors.Normalize(2.3, 4.5, clip=True)
    charged_peak = '331'
    discharged_peak = '400'
    reliability_peak = '400'

    def mapscan_metric(self, scan):
        area = self.peak_area(scan, self.peak_list[self.charged_peak])
        return area<|MERGE_RESOLUTION|>--- conflicted
+++ resolved
@@ -246,7 +246,7 @@
         self.plot_histogram(ax=histogramAxes)
         return (mapAxes, histogramAxes)
 
-    def plot_locus(self, loc, ax, shape, size, metric: float, color, alpha: float=1):
+    def plot_locus(self, loc, ax, shape, size, color, alpha: float=1):
         """Draw a location on the map.
 
         Arguments
@@ -260,22 +260,11 @@
         - size: How big to make the shape, generally the diameter
           (hex) or length (square or rect).
 
-        - metric: What value to use for generating a color with the
-          colormap self.get_cmap().
-
         - color: Matplotlib color spec for plotting this locus
         """
         with self.store() as store:
             step = store.step_size.num
         loc = xycoord(*loc)
-<<<<<<< HEAD
-        color = self.get_cmap()(self.metric_normalizer(metric))
-=======
-        corner = xycoord(
-            x=loc.x - step / 2,
-            y=loc.y - step / 2,
-        )
->>>>>>> de7a9196
         convertor = colors.ColorConverter()
         color = convertor.to_rgba(color, alpha=alpha)
         if shape in ["square", "rect"]:
@@ -358,17 +347,10 @@
             else:
                 alpha_normalizer = colors.Normalize(min(alpha_range), max(alpha_range), clip=True)
         # Plot the actual loci
-<<<<<<< HEAD
-        for locus, metric, _alpha in prog(zip(self.loci, metrics, alphas), desc='Mapping'):
-            self.plot_locus(locus, ax=ax, shape=layout,
-                            size=step_size.num, metric=metric, alpha=_alpha)
-=======
         for locus, metric, _alpha in zip(self.loci, metrics, alphas):
-            color = self.get_cmap()(metric_normalizer(metric))
-            self.plot_locus(locus, ax=ax, shape="square", size=1,
-                            metric=metric, color=color,
-                            alpha=alpha_normalizer(_alpha))
->>>>>>> de7a9196
+            self.plot_locus(locus, ax=ax, shape=layout, size=step_size.num,
+                            color=color, alpha=_alpha)
+
         # If there's space between beam locations, plot beam location
         if self.coverage != 1:
             for locus in self.loci:
