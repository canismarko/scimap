--- conflicted
+++ resolved
@@ -59,25 +59,7 @@
             self.background_phases = background_phases
         if scan_time is not None: self.scan_time = scan_time
         self.refinement = refinement
-<<<<<<< HEAD
-        self.two_theta_range = two_theta_range
-=======
-        # if scan_time is not None:
-        #     self.scan_time = scan_time # Seconds at each detector angle
-        # elif material is not None:
-        #     self.scan_time = material.scan_time
-        # else:
-        #     # Default value
-        #     self.scan_time = 60
         if two_theta_range is not None: self.two_theta_range = two_theta_range
-        # if two_theta_range is not None:
-        #     self.two_theta_range = two_theta_range
-        # elif material is not None:
-        #     self.two_theta_range = material.two_theta_range
-        # else:
-        #     # Default value
-        #     self.two_theta_range = (10, 80)
->>>>>>> d006018e
         self.coverage = coverage
         self.sample_name = sample_name
         self.create_scans()
