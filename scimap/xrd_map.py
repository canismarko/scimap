--- conflicted
+++ resolved
@@ -822,11 +822,7 @@
     
     def plot_fwhm(self, phase_idx=0, *args, **kwargs):
         warnings.warn(UserWarning("Use `Map.plot_map(metric='fwhm')` instead"))
-<<<<<<< HEAD
-
-=======
-    
->>>>>>> c07017d8
+    
     def refine_mapping_data(self, backend='native'):
         """Refine the relevant XRD parameters, such as background, unit-cells,
         etc. This will save the refined data to the HDF file.
@@ -910,7 +906,6 @@
                 )
                 scale_factors.append(scale)
                 # Fit peak widths
-<<<<<<< HEAD
                 #refinement.fit_peaks(scattering_lengths=qs, intensities=subtracted)
                 #fit = refinement.predict(qs)
                 #fits.append(fit)
@@ -919,16 +914,7 @@
                     #intensities=fit
                 #)
                 #broadenings.append(width)
-=======
-                refinement.fit_peaks(scattering_lengths=qs, intensities=subtracted)
-                fit = refinement.predict(qs)
-                fits.append(fit)
-                width = refinement.peak_widths(
-                    two_theta=two_theta,
-                    intensities=fit
-                )
-                broadenings.append(width)
->>>>>>> c07017d8
+    
                 # Append the fitted diffraction pattern
             # Store refined data for later
             store.backgrounds = np.array(bgs)
