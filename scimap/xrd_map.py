# -*- coding: utf-8 --*

import warnings
import logging
log = logging.getLogger(__name__)

from matplotlib import pyplot, patches, colors, cm 
import numpy as np
import scipy
import pandas
from sympy.physics import units

from . import exceptions
from .plots import new_axes, set_outside_ticks
from .xrdstore import XRDStore
from .base_refinement import BaseRefinement
from .fullprof_refinement import FullprofRefinement
from .native_refinement import NativeRefinement
from .pawley_refinement import PawleyRefinement
from .utilities import prog, xycoord, q_to_twotheta, twotheta_to_q


class Map():
    """A physical sample that gets mapped by some scientific process,
    presumed to be circular with center and diameter in
    millimeters. Resolution is the size of each cell, given in mm.
    
    Arguments
    ---------
    sample_name : str
      A string used for identifying this sample. It is used for
      decided on directory names and guessing the HDF5 file name if not
      explicitely provided.
    diameter : optional
      [deprecated]
    coverage : optional
      [deprecated]
    hdf_filename : str
      String containing the path to the HDF file. If None or omitted,
      a value will be guessed from the sample_name.
    resolution : 
      [deprecated]
    
    """
    cmap_name = 'viridis'
    camera_zoom = 1
    hexagon_patches = None  # Replaced by cached versions
    metric_normalizer = colors.Normalize(0, 1, clip=True)
    metric_name = 'Metric'
    reliability_normalizer = colors.Normalize(0, 1, clip=True)
    
    def __init__(self, sample_name, diameter=12.7, coverage=1,
                 hdf_filename=None, tube='Cu', resolution=1):
        if hdf_filename is None:
            # Guess HDF5 filename from sample_name argument
            self.hdf_filename = sample_name + ".h5"
        else:
            self.hdf_filename = hdf_filename
        self.diameter = diameter
        self.coverage = coverage
        self.sample_name = sample_name
        self.resolution = resolution
    
    @property
    def name(self):
        return self.sample_name
    
    @property
    def rows(self):
        """Determine number of rows from resolution and sample diameter.
        Central spot counts as a row."""
        rows = self.diameter / self.unit_size / math.sqrt(3)
        centerDot = 1
        return math.ceil(rows) + centerDot
    
    @property
    def unit_size(self):
        """Size of a step in the path."""
        unit_size = math.sqrt(3) * self.resolution / 2
        # Unit size should be bigger if we're not mapping 100%
        unit_size = unit_size / math.sqrt(self.coverage)
        return unit_size
    
    @property
    def loci(self):
        with self.store() as store:
            positions = store.positions.value
            # step_size = store.step_size
        return positions### * step_size.num
    
    def locus_by_xy(self, xy):
        """Find the index of the nearest locus by set of xy coords."""
        xy = np.array(xy)
        with self.store() as store:
            pos = store.positions.value
        distance = np.sqrt(np.sum(np.square(pos-xy), axis=1))
        locus = distance.argmin()
        return locus
    
    def xy_by_locus(self, locus):
        """Retrieve the x, y position of the locus with the given index."""
        with self.store() as store:
            loc = xycoord(*store.positions[locus,:])
        return loc
    
    def path(self, *args, **kwargs):
        """Generator gives coordinates for a spiral path around the sample."""
        raise NotImplementedError("Use gadds._path() instead")

    def directory(self):
        raise NotImplementedError("Just don't use it.")

    def get_number_of_frames(self):
        warnings.warn(DeprecationWarning("Use gadds.number_of_frames()"))

    def get_theta2_start(self):
        warnings.warn(DeprecationWarning("Use gadds._detector_start()"))

    def get_theta1(self):
        warnings.warn(DeprecationWarning("Use gadds._source_angle()"))

    def get_cmap(self, cmap=None):
        """Return a function that converts values in range 0 to 1 to colors.

        Parameters
        ----------
        cmap : str, optional
          The name of the colormap to be passed to pyplot.get_cmap. If
          omitted, self.cmap_name will be used.

        """
        # Matplotlib built-in colormaps (viridis et al have been
        # merged in now)
        if cmap is None:
            _cmap = pyplot.get_cmap(self.cmap_name)
        else:
            _cmap = pyplot.get_cmap(cmap)
        return _cmap

    def prepare_mapping_data(self):
        """
        Perform initial calculations on mapping data and save results to file.
        """
        self.composite_image()
    
    def calculate_metrics(self):
        """Force recalculation of all metrics in the map."""
        for scan in prog(self.scans, desc='Calculating metrics'):
            scan.cached_data['metric'] = None
            scan.metric
    
    def reliabilities(self):
        # Calculate new values
        return [scan.reliability for scan in self.scans]
    
    def calculate_colors(self):
        for scan in prog(self.scans, desc='Transposing colorspaces'):
            scan.cached_data['color'] = None
            scan.color()
    
    def subtract_backgrounds(self, bkg, loc_idx=None):
        '''Subtracts the background from patterns.
        
        Background subtracted intensities will be written to already
        existing hdf5 file as intensities_subtracted.
        
        Parameters
        ----------
        bkg : np.ndarray
          Refers to the 1d diffraction pattern that is to be
          subtracted from the intensity data.
        
        loc_idx : np.ndarray, optional
          Refers to the 1d diffraction pattern that will have its background
          subtracted. If omitted all patterns from the map will be
          background subtracted.
        
        '''
        data_in = self.store()
        Is = data_in.intensities
        
        if loc_idx is not None:
            Is = Is[loc_idx]
       
        bkg_sub = Is - bkg
        data_in.close()
        with self.store(mode='r+') as store:
            store.intensities_subtracted = bkg_sub
            
    
    def metric(self, *args, **kwargs):
        """
        Calculate a set of mapping values. Should be implemented by
        subclasses.
        """
        raise NotImplementedError
    
    def mapscan_metric(self, scan):
        """
        Calculate a mapping value from a MapScan. Should be implemented by
        subclasses.
        """
        raise NotImplementedError
    
    # def save(self, filename=None):
    #     """Take cached data and save to disk."""
    #     # Prepare dictionary of cached data
    #     data = {
    #         'diameter': self.diameter,
    #         'coverage': self.coverage,
    #         'loci': [locus.data_dict for locus in self.loci],
    #     }
    #     # Compute filename and Check if file exists
    #     if filename is None:
    #         filename = "{sample_name}.map".format(sample_name=self.sample_name)
    #     # Pickle data and write to file
    #     with open(filename, 'wb') as saveFile:
    #         pickle.dump(data, saveFile)
    
    def plot_map_with_image(self, scan=None, alpha=None):
        mapAxes, imageAxes = dual_axes()
        self.plot_map(ax=mapAxes, highlightedScan=scan, alpha=alpha)
        # Plot either the bulk diffractogram or the specific scan requested
        if scan is None:
            self.plot_composite_image(ax=imageAxes)
        else:
            scan.plot_image(ax=imageAxes)
        return (mapAxes, imageAxes)
    
    def plot_map_with_diffractogram(self, scan=None):
        mapAxes, diffractogramAxes = dual_axes()
        self.plot_map(ax=mapAxes, highlightedScan=scan)
        if scan is None:
            self.plot_diffractogram(ax=diffractogramAxes)
        else:
            scan.plot_diffractogram(ax=diffractogramAxes)
        return (mapAxes, diffractogramAxes)
    
    def plot_map_with_histogram(self):
        mapAxes, histogramAxes = dual_axes()
        self.plot_map(ax=mapAxes)
        self.plot_histogram(ax=histogramAxes)
        return (mapAxes, histogramAxes)
    
    def plot_locus(self, loc, ax, shape, size, color, alpha: float=1):
        """Draw a location on the map.
        
        Arguments
        ---------
        - loc: tuple of (x, y) values of where the locus should be drawn on `ax`.
        
        - ax: Matplotlib axes object on which to draw
        
        - shape: String describing the shape to draw. Choices are "square"/"rect" or "hex".
        
        - size: How big to make the shape, generally the diameter
          (hex) or length (square or rect).
        
        - color: Matplotlib color spec for plotting this locus
        """
        loc = xycoord(*loc)
        convertor = colors.ColorConverter()
        color = convertor.to_rgba(color, alpha=alpha)
        if shape in ["square", "rect"]:
            # Adjust xy to account for step size
            corner = xycoord(
                x=loc.x - size / 2,
                y=loc.y - size / 2,
            )
            patch = patches.Rectangle(xy=corner, width=size, height=size,
                                      linewidth=0,
                                      facecolor=color, edgecolor=color)
        elif shape in ['hex']:
            patch = patches.RegularPolygon(xy=loc, numVertices=6,
                                           radius=size/1.60, linewidth=0,
                                           facecolor=color, edgecolor=color)
        else:
            raise ValueError("Unknown value for shape: '{}'".format(shape))
        # Add patch to the axes
        ax.add_patch(patch)
    
    def plot_map(self, metric='position', ax=None, phase_idx=0,
                 metric_range=(None, None), highlighted_locus=None,
                 alpha=None, alpha_range=None, cmap="viridis"):
        """Generate a two-dimensional map of the electrode surface. A `metric`
        can and should be given to indicate which quantity should be
        mapped, otherwise the map just shows distance from the origin
        for testing purposes. Color and alpha are determined by the
        Map.metric() method (see its docstring for valid choices).
        
        Arguments
        ---------
        ax : optional
          A matplotlib Axes object onto which the map will be
          drawn. If omitted, a new Axes object will be created. A new
          colorbar will only be added if this argument is None.
        phase_idx : int, optional
          Controls which phase will be used for generating the metric
          (eg. cell parameter). Not relevant for all metrics.
        metric : str, optional
          Name of the quantity to be used for determining color.
        metric_range : 2-tuple, optional
          Specifies the bounds for mapping. Anything outside these
          bounds will be clipped to the max or min. If either value is
          None, that bound will be set to the range of metric values.
        hightlight_locus : int, optional
          Index of an XRD scan that will receive a red circle.
        alpha : str, optional
          Name of the quantity to be used to determine the opacity of
          each cell. If None, all cells will be opaque.
        alpha_range : 2-tuple, optional
          2-tuple with the values for full transparency and full
          opacity. Anything outside these bounds will be clipped.
        
        """
        cmap_ = self.get_cmap(cmap)
        # Plot loci
        add_colorbar = True
        if ax is None:
            # New axes unless one was already created
            ax = new_axes()
        xs, ys = np.swapaxes(self.loci, 0, 1)
        with self.store() as store:
            step_size = float(store.step_size / store.position_unit)
            layout = store.layout
        # Set axes limits
        ax.set_xlim(min(xs) - step_size, max(xs) + step_size)
        ax.set_ylim(min(ys) - step_size, max(ys) + step_size)
        # ax.set_ylim([-xy_lim, xy_lim])
        ax.set_xlabel('mm')
        ax.set_ylabel('mm')
        metrics = self.metric(phase_idx=phase_idx, param=metric)
        # Normalize the metrics
        metric_normalizer = colors.Normalize(*metric_range)
        # metric_normalizer = normalizer(data=metrics, norm_range=metric_range)
        # Retrieve alpha values
        if alpha is None:
            # Default, all loci are full opaque
            alphas = np.ones_like(metrics)
            alpha_normalizer = colors.Normalize(0, 1, clip=True)
        else:
            alphas = self.metric(phase_idx=phase_idx, param=alpha)
            if alpha_range is None:
                alpha_normalizer = colors.Normalize(min(alphas),max(alphas), clip=True)
            else:
                alpha_normalizer = colors.Normalize(min(alpha_range), max(alpha_range), clip=True)
        # Prepare colors and normalized alpha values
        colors_ = cmap_(metric_normalizer(metrics))
        alphas = alpha_normalizer(alphas)
        # Plot the actual loci
        for locus, color, alpha_ in zip(self.loci, colors_, alphas):
            self.plot_locus(locus, ax=ax, shape=layout, size=step_size,
                            color=color, alpha=alpha_)
        # If there's space between beam locations, plot beam location
        if self.coverage != 1:
            warnings.warn(UserWarning("coverage not properly displayed"))
        # If a highlighted scan was given, show it in a different color
        if highlighted_locus is not None:
            if type(highlighted_locus)==int:
                self.highlight_beam(ax=ax, locus=highlighted_locus)
            elif type(highlighted_locus)==list:
                for locus in highlighted_locus:
                    self.highlight_beam(ax=ax, locus=locus)
            else:
                raise TypeError("highlighted_locus must be of type int or list")
                    
        # Add circle for theoretical edge
        # self.draw_edge(ax, color='red')
        # Add colorbar to the side of the axes
        if add_colorbar:
            mappable = cm.ScalarMappable(norm=metric_normalizer, cmap=cmap)
            mappable.set_array(np.arange(metric_normalizer.vmin,
                                         metric_normalizer.vmax))
            cb = pyplot.colorbar(mappable, ax=ax)
            if metric in ['a', 'b', 'c']:
                cb.set_label(r'Unit cell parameter {} ($\AA$)'.format(metric))
            elif metric in ['a', 'b', 'c']:
                cb.set_label(r'Unit cell parameter {$^{\circ}$}'.format(metric))
            else:
                cb.set_label(metric)
        # Adjust x and y limits
        xs = self.loci[:,0]
        ys = self.loci[:,1]
        xrange_ = (xs.min() - step_size / 2, xs.max() + step_size / 2)
        yrange_ = (ys.min() - step_size / 2, ys.max() + step_size / 2)
        ax.set_xlim(*xrange_)
        ax.set_ylim(*yrange_)
        ax.set_aspect('equal', adjustable="box")
        # Cosmetic adjustmets to the axes
        set_outside_ticks(ax=ax)
        return ax
    
    def plot_map_gtk(self, WindowClass=None, *args, **kwargs):
        """Create a gtk window with plots and images for interactive data
        analysis.
        """
        if WindowClass is None:
            from mapping.gtkmapviewer import GtkMapViewer
            WindowClass = GtkMapViewer
        # Show GTK window
        title = "Maps for sample '{}'".format(self.sample_name)
        viewer = WindowClass(parent_map=self, title=title, *args, **kwargs)
        viewer.show()
        # Close the current blank plot
        pyplot.close()
    
    def draw_edge(self, ax, color):
        """
        Accept an set of axes and draw a circle for where the theoretical
        edge should be.
        """
        circle = patches.Circle(
            (0, 0),
            radius=self.diameter / 2,
            edgecolor=color,
            fill=False,
            linestyle='dashed'
        )
        ax.add_patch(circle)
        return ax
    
    def dots_per_mm(self):
        """
        Determine the width of the scan images based on sample's camera zoom
        """
        return 72 * self.camera_zoom
    
    def composite_image(self, filename=None, recalculate=False):
        """
        Combine all the individual photos from the diffractometer and
        merge them into one image. Uses numpy to average the pixel values.
        """
        # Check for a cached image to return
        compositeImage = getattr(self, '_numpy_image', None)
        # Check for cached image or create one if not cache found
        if compositeImage is None and not recalculate:
            # Default filename
            if filename is None:
                filename = "{sample_name}-composite.png"
                filename = filename.format(sample_name=self.sample_name)
            if os.path.exists(filename) and not recalculate:
                # Load existing image and cache it
                compositeImage = scipy.misc.imread(filename)
                self._numpy_image = compositeImage
            else:
                # Build composite image
                compositeWidth = int(2 * self.xy_lim() * self.dots_per_mm())
                compositeHeight = compositeWidth
                # Create a new numpy array to hold the composited image
                # (it is unsigned int 16 to not overflow when images are added)
                dtype = np.uint16
                compositeImage = np.ndarray(
                    (compositeHeight, compositeWidth, 3), dtype=dtype
                )
                # Array to keep track of how many images contribute to each px
                counterArray = np.ndarray(
                    (compositeHeight, compositeWidth, 3), dtype=dtype
                )
                # Set to white by default
                compositeImage.fill(0)
                # Step through each scan
                for locus in prog(self.loci, desc="Building Composite Image"):
                    # pad raw image to composite image size
                    locusImage = locus.padded_image(height=compositeHeight,
                                                    width=compositeWidth)
                    # add padded image to composite image
                    compositeImage = compositeImage + locusImage
                    # create padded image mask
                    locusMask = locus.padded_image_mask(height=compositeHeight,
                                                        width=compositeWidth)
                    # add padded image mask to counter image
                    counterArray = counterArray + locusMask
                # Divide by the total count for each pixel
                compositeImage = compositeImage / counterArray
                # Convert back to a uint8 array for displaying
                compositeImage = compositeImage.astype(np.uint8)
                # Roll over pixels to force white background
                # (bias was added in padded_image method)
                compositeImage = compositeImage - 1
                # Save a cached version to memory and disk
                self._numpy_image = compositeImage
                scipy.misc.imsave(filename, compositeImage)
        return compositeImage
    
    def plot_composite_image(self, ax=None):
        """
        Show the composite micrograph image on a set of axes.
        """
        warnings.warn(UserWarning(), "Not implemented")
        return
        if ax is None:
            ax = new_axes()
        axis_limits = (
            -self.xy_lim(), self.xy_lim(),
            -self.xy_lim(), self.xy_lim()
        )
        ax.imshow(self.composite_image(), extent=axis_limits)
        # Add plot annotations
        ax.set_title('Micrograph of Mapped Area')
        ax.set_xlabel('mm')
        ax.set_ylabel('mm')
        self.draw_edge(ax, color='red')
        return ax
    
    def plot_histogram(self, metric: str, phase_idx: int=0, ax=None,
                       bins: int=0, weight: str=None,
                       metric_range=(None, None), weight_range=(None, None)):
        """Plot a histogram showing the distribution of the given metric.
        
        Arguments
        ---------
        - metric : String describing which metric to plot. See
          self.metric() for valid choices.
        
        - phase_idx : Which phase to use for retrieving the
          metric. Only applicable to things like unit-cell parameters.
        
        - ax : Matplotlib axes on which to plot.
        
        - bins : Number of bins in which to distribute the metric
          values. If zero, the number of bins will be determined
          automatically from the number of loci.
        
        - weight : String describing which metric to use for weighting
          each value. See self.metric() for valid choices. If None,
          all weights will be equal.
        
        - weight_range : Will be used to normalize the values between
          1 and 0. If not given, then the full range of values will be
          used.
        """
        metrics = self.metric(metric)
        metricnorm = colors.Normalize(*metric_range)
        metricnorm.autoscale_None(metrics)
        np.clip(metrics, metricnorm.vmin, metricnorm.vmax, out=metrics)
        # Guess number of bins'
        if bins is 0:
            bins = int(metrics.shape[0] / 3)
        # Get values for weighting the frequencies
        if weight is not None:
            weights = self.metric(param=weight)
        else:
            weights = np.ones_like(metrics)
            weight_range = (0, 1)
        if weight_range:
            weightnorm = colors.Normalize(*weight_range, clip=True)
            weights = weightnorm(weights)
        if ax is None:
            ax = new_axes(height=4, width=7)
        # Remove nan values
        invalid = np.logical_or(np.isnan(metrics), np.isnan(weights))
        metrics = metrics[~invalid]
        weights = weights[~invalid]
        # Generate the histogram
        n, bins, patches = ax.hist(metrics, bins=bins, weights=weights)
        # Set the colors based on the metric normalizer
        for patch in patches:
            x_position = patch.get_x()
            cmap = self.get_cmap()
            color = cmap(metricnorm(x_position))
            patch.set_color(color)
        ax.set_xlim(metricnorm.vmin, metricnorm.vmax)
        ax.set_xlabel(metric)
        ax.set_ylabel('Occurrences')
        set_outside_ticks(ax=ax)
        return ax

    def __repr__(self):
        return '<{cls}: {name}>'.format(cls=self.__class__.__name__,
                                        name=self.sample_name)


class XRDMap(Map):
    """A map using X-ray diffraction to determine cell values. Runs on
    Bruker D8 Discover using GADDS software. Collimator size
    determines resolution in mm. `scan_time` directs how long the
    instrument spends at each point (in seconds).
    
    The parameter 'phases' is a list of *uninitialized* Phase
    classes. These will be initialized separately for each scan.
    
    """
    cell_parameter_normalizer = None
    phase_ratio_normalizer = None
    fwhm_normalizer = None
    THETA1_MIN = 0 # Source limits based on geometry
    THETA1_MAX = 50
    THETA2_MIN = 0 # Detector limits based on geometry
    THETA2_MAX = 55
    camera_zoom = 6
    frame_step = 20  # How much to move detector by in degrees
    frame_width = 20  # 2-theta coverage of detector face in degrees
    scan_time = 300  # In seconds
    Phases = []
    Background_Phases = []
    
    def __init__(self, *args, collimator=0.5, qrange=None,
                 scan_time=None, detector_distance=20,
                 frame_size=1024, Phases=[], phases=None,
                 Background_Phases=[], **kwargs):
        # Old-style mapping format deprecation
        if phases is not None:
            warnings.warn(DeprecationWarning(), "Use 'Phases=' instead")
            Phases = phases
        self.collimator = collimator
        self.detector_distance = detector_distance
        self.frame_size = frame_size
        # Checking for nonos-default lists allows for better subclassing
        if len(Phases) > 0:
            self.Phases = Phases
        if len(Background_Phases) > 0:
            self.Background_Phases = Background_Phases
        if scan_time is not None:
            self.scan_time = scan_time
        if qrange is not None:
            self.qrange = qrange
        # Unless otherwise specified, the collimator sets the resolution
        kwargs['resolution'] = kwargs.get('resolution', collimator)
        # Return parent class init
        return super().__init__(*args, **kwargs)
    
    def store(self, mode='r'):
        """Get an XRD Store object that saves and retrieves data from the HDF5
        file."""
        return XRDStore(hdf_filename=self.hdf_filename,
                        groupname=self.sample_name, mode=mode)
    
    def context(self):
        """Convert the object to a dictionary for the templating engine."""
        raise NotImplementedError("Use gadds._context()")
    
    def write_script(self, file=None, quiet=False):
        """
        Format the sample into a slam file that GADDS can process.
        """
        raise NotImplementedError("Use gadds.write_gadds_script()")
    
    def diffractogram(self, index=None, weights=None, weight_range=None):
        """
        Calculate the bulk diffractogram by averaging each scan weighted
        by reliability.
        
	Parameters
	----------
	index : int, optional
	  Which diffractogram to return. If ``None``, 
	  all the diffractograms will be average together.
        weights : str, optional
	  A dataset name to use for weighting each diffractogram.
	  Only used if ``index`` is None.
        weight_range : tuple, optional
          Set the limits of weights such that (min, max).
          If None, weights would be applied without normalization.
        
        Returns
        =======
        A pandas series of intensity vs scattering length
        """
        with self.store() as store:
            if index is None:
                # First get data from disk
                Is = store.intensities
                Qs = np.mean(store.scattering_lengths, axis=0)
                # Prepare the matrix of the weights for each scan
                if weights is None:
                    Ws = np.ones(shape=(Is.shape[0],))
                else:
                    Ws = self.metric(param=weights)
                # Prepare the normalizer for the weights
                if weight_range is None:
                    norm = lambda x: x
                else:
                    norm = colors.Normalize(vmin=weight_range[0], vmax=weight_range[1], clip=True)
                # Apply the weights to the data
                Ws = np.expand_dims(norm(Ws), axis=-1)
                Is = np.sum(Ws*Is, axis=0)/np.sum(Ws, axis=0)
            else:
                Is = store.intensities[index]
                Qs = store.scattering_lengths[index]
            series = pandas.Series(Is, index=Qs)
        return series
    
    def plot_diffractogram(self, ax=None, index=None, subtracted=False, **kwargs):
        """Plot a specific diffractogram or an average of all the scans,
        weighted by reliability.
        
        Arguments
        ---------
        - ax : The matplotlib axes object to plot on to
         
        - index : Which locus to plot.
        
        - subtracted : If True, the plot will be shown with background removed.
        """
        # Helper function for determining mean vs single-locus patterns
        def get_values(data, index):
            if index is None:
                return np.average(data, axis=0)
            else:
                return data[index]
         # Retrieve the actual data
        with self.store() as store:
            intensities = get_values(store.intensities, index=index)
            qs = get_values(store.scattering_lengths, index=index)
            try:
                bg = get_values(store.backgrounds, index=index)
            except KeyError:
                bg = np.zeros_like(intensities)
            try:
                fits = get_values(store.fits, index=index)
            except KeyError:
                fits = np.zeros_like(intensities)
        # Get default axis if none is given
        if ax is None:
            ax = new_axes()
        # Prepare arrays of data for plotting
        if subtracted:
            observations = intensities - bg
            predictions = fits - bg
        else:
            observations = intensities
            predictions = fits
        residuals = observations - predictions
        # Plot data
        if subtracted is False:
            ax.plot(qs, observations, marker="+", linestyle="None")
            ax.plot(qs, predictions)
            ax.plot(qs, bg, color="red")
            ax.plot(qs, residuals, color="cyan")
            # Annotate axes
            ax.set_xlabel(r'Scattering Length (q) $/\AA^{-1}$')
            ax.set_ylabel('Intensity a.u.')
        else:
            ax.plot(qs, observations, marker="+", linestyle="None")
        if index is not None:
            ax.set_title("Diffractogram for location {idx}".format(idx=index))
        else:
            ax.set_title('Bulk diffractogram')
        # Highlight peaks
        #if substracted:
        #ax.legend("Observations")
        #else:
        color_list = [
            'green',
            'blue',
            'red',
            'orange'
        ]
        # Add a legend
        ax.legend(['Observations', 'Predicted', 'bg', 'residuals'])
        # Helper function to highlight peaks
        def draw_peaks(ax, phase, color):
            """Highlight the expected peak corresponding to this phase."""
            alpha = 0.15
             #Highlight each peak in this phase
            for reflection in phase.reflection_list:
                two_theta = reflection.qrange
                ax.axvspan(two_theta[0], two_theta[1],
                           color=color, alpha=alpha)
        # Highlight phases
        #for idx, phase in enumerate(self.Phases):
            #draw_peaks(ax=ax, phase=phase, color=color_list[idx])
        # Highlight background
        #for phase in self.Background_Phases:
            #draw_peaks(ax=ax, phase=phase, color='grey')
        # Set axes limits
        ax.set_xlim(qs.min(), qs.max())
        return ax
    
    def highlight_beam(self, ax, locus: int):
        """Draw a border on the map showing which locus is currently selected.
        
        Arguments
        ---------
        - ax : matplotlib Axes object for plotting. Should already
          have a map on it
        - locus : Index of which locus to highlight. Location will be
          taken from the self.store().
        """
        with self.store() as store:
            # diameter = store.step_size.num
            diameter = store.step_size
            loc = xycoord(*store.positions[locus,:])
        diameter = diameter / units.mm
        ellipse = patches.Ellipse(
            xy=loc,
            width=diameter,
            height=diameter,
            linewidth=1,
            alpha=1,
            edgecolor='red',
            facecolor='none'
        )
        ax.add_patch(ellipse)
        return ellipse
    
    def plot_all_diffractograms(self, ax=None, subtracted=False,
                                xstep=0, ystep=5, label_scans=True, *args, **kwargs):
        if ax is None:
            ax = new_axes(width=15, height=15)
        with self.store() as store:
            xs = store.scattering_lengths
            ys = store.intensities
            if subtracted == "background":
                ys = store.backgrounds
            elif subtracted:
                bgs = store.backgrounds
                ys = ys - bgs
            for i, (x, y) in enumerate(zip(xs, ys)):
                x += xstep * i
                y += ystep * i
                ax.plot(x, y, *args, **kwargs)
                if i % 5 == 0 and label_scans:
                    # Plot a text label every 5 plots
                    ax.text(x[-1], y[-1], s=i,
                            verticalalignment="center")
        return ax
    
    def plot_all_diffractograms_2D(self, ax=None, subtracted=False, aspect="auto",
                                   *args, **kwargs):
        """Plot the individual locus diffractograms as an image."""
        if ax is None:
            ax = new_axes(width=15, height=15)
        with self.store() as store:
            xs = store.scattering_lengths
            ys = store.intensities
            if subtracted == "background":
                ys = store.backgrounds
            elif subtracted:
                bgs = store.backgrounds
                ys = ys - bgs
            # Determine dimensions of the image axes
            extent = (np.min(xs), np.max(xs), len(ys)-1, 0)
            # Generate the image plot
            ax.imshow(ys, aspect=aspect, extent=extent, *args, **kwargs)
        return ax
    
    def plot_phase_ratio(self, phase_idx=0, *args, **kwargs):
        warnings.warn(UserWarning("Use `Map.plot_map(metric='phase_ratio')` instead"))
    
    def plot_cell_parameter(self, parameter='a', phase_idx=0, *args, **kwargs):
        warnings.warn(UserWarning(
            "Use `Map.plot_map(metric='{}')` instead".format(parameter)
        ))
    
    def plot_fwhm(self, phase_idx=0, *args, **kwargs):
        warnings.warn(UserWarning("Use `Map.plot_map(metric='fwhm')` instead"))
    
    def refine_mapping_data(self, backend='native'):
        """Refine the relevant XRD parameters, such as background, unit-cells,
        etc. This will save the refined data to the HDF file.
        
        Parameters
        ----------
        backend : str, Refinement
          The style of refinement to perform. The default 'native'
          uses built-in numerical computations. Other methods will be
          added in the future. A user-created subclass of
          ``BaseRefinement`` can also be supplied.
        
        """
        # Empty arrays to hold results
        bgs = []
        fits = []
        all_cells = []
        failed = []
        goodness = []
        fractions = []
        scale_factors = []
        broadenings = []
        # Retrieve the refinement method based on the given parameter
        backends = {
            'native': NativeRefinement,
            'pawley': PawleyRefinement,
            'fullprof': FullprofRefinement,
        }
        if backend in backends.keys():
            Refinement = backends[backend]
        elif isinstance(backend, BaseRefinement):
            Refinement = backend
        else:
            # Invalid refinement backend, throw exception
            msg = "Invalid backend {given}. Must be one of {strings} "
            msg += "or subclass of ``BaseRefinement``."
            msg = msg.format(given=backend, string=backends.keys())
            raise ValueError(msg)
        # Open the data storage and start the refining
        with self.store(mode='r+') as store:
            wavelengths = store.wavelengths
            scans = zip(store.scattering_lengths[:], store.intensities[:])
            total = len(store.scattering_lengths)
            for idx, (qs, Is) in enumerate(prog(scans, total=total, desc="Refining")):
                two_theta = q_to_twotheta(qs, wavelength=store.effective_wavelength)
                phases = [P() for P in self.Phases]
                bg_phases = [P() for P in self.Background_Phases]
                file_root = self.sample_name + ('_refinements/locus_%05d_ref' % idx)
                refinement = Refinement(phases=phases, background_phases=bg_phases,
                                        wavelengths=wavelengths, file_root=file_root)
                try:
                    # Refine background
                    bg = refinement.background(two_theta=two_theta,
                                               intensities=Is)
                    # Refine unit-cell parameters
                    cell_params = refinement.cell_params(
                            two_theta=two_theta,
                            intensities=Is,
                    )
                    # Refine the phase fractions
                    frac = refinement.phase_fractions(
                        two_theta=two_theta,
                        intensities=Is,
                    )
                    # Refine scale factors
                    scale = refinement.scale_factor(
                        two_theta=two_theta,
                        intensities=Is,
                    )
                    # Fit peak widths
                    width = refinement.broadenings(
                        two_theta=two_theta,
                        intensities=Is,
                    )
                    # Append the fitted diffraction pattern
                    fit = refinement.predict(two_theta)
                    # Save a confidence value for the fit
                    gd = refinement.goodness_of_fit(two_theta=two_theta,
                                                    intensities=Is)
                except exceptions.RefinementError as e:
                    failed.append(idx)
                    log.warn(f'Failed to refine scan {idx}: {e}')
                    # Refinement was not successful, so save nan values
                    bg = np.full_like(two_theta, np.nan)
                    cell_params = tuple((np.nan,)*6 for p in phases)
                    frac = tuple(np.nan for p in phases)
                    scale = np.nan
                    width = tuple(np.nan for p in phases)
                    fit = np.full_like(two_theta, np.nan)
                    gd = np.nan
                # Added refined values to cumulative arrays
                bgs.append(bg)
                all_cells.append(cell_params)
                fractions.append(frac)
<<<<<<< HEAD
                # Refine scale factors
                scale = refinement.scale_fact(
                    two_theta=two_theta,
                    intensities=Is,
                )
                scale_factors.append(scale)
                # Fit peak widths
                #refinement.fit_peaks(scattering_lengths=qs, intensities=subtracted)
                #fit = refinement.predict(qs)
                #fits.append(fit)
                #width = refinement.refine_peak_widths(
                    #scattering_lengths=qs,
                    #intensities=fit
                #)
                #broadenings.append(width)
    
                # Append the fitted diffraction pattern
=======
                scale_factors.append(scale)
                broadenings.append(width)
                fits.append(fit)
                goodness.append(gd)
>>>>>>> 267e88fe
            # Store refined data for later
            store.backgrounds = np.array(bgs)
            store.cell_parameters = np.array(all_cells)
            store.fits = np.array(fits)
            store.phase_fractions = fractions
            store.peak_broadenings = broadenings
            # Normalize goodnesses of fit values to be between 0 and 1
            max_ = np.nanmax(goodness)
            min_ = np.nanmin(goodness)
            goodness = (max_ - goodness) / (max_ - min_)
            store.goodness_of_fit = np.nan_to_num(goodness)
            store.scale_factor = scale_factors
        # Alert the user of failed refinements
        if failed:
            msg = "Could not refine unit cell for loci: {}".format(failed)
            warnings.warn(msg, RuntimeWarning)
    
    def valid_metrics(self):
        """Return a list of the available metrics that a user can map. See
        XRDMap.metric() docstring for a full explanation.
        """
        valid = ['a', 'b', 'c', 'alpha', 'beta', 'gamma', 'integral',
                 'phase_fraction', 'goodness_of_fit', 'position',
                 'peak_broadening', 'scale_factor', 'None']
        return valid
    
    def metric(self, param, phase_idx=0, locus=None):
        """Calculate a mapping value as the parameter (eg. unit-cell a) for
        given phase index `phaseidx`. Valid parameters:
        - Unit cell parameters: 'a', 'b', 'c', 'alpha', 'beta', 'gamma'
        - 'integral' to indicate total integrated signal after bg subtraction
        - 'goodness_of_fit' to use the quality of fit determined during refinement
        - 'position' to give the distance from the origin (for testing purposes)
        - 'phase_fraction' to give the fraction of the given ``phase_idx``
        - 'None' or None to give an array of 1's
        
        Returns
        -------
        A numpy array with the requested metrics. If `locus` is None,
        this array will contain all loci, otherwise it will be only
        the requested locus.
        """
        # Check for unit-cell parameters
        UNIT_CELL_PARAMS = ['a', 'b', 'c', 'alpha', 'beta', 'gamma']
        if param in UNIT_CELL_PARAMS:
            param_idx = UNIT_CELL_PARAMS.index(param)
            with self.store() as store:
                metric = store.cell_parameters[:,phase_idx,param_idx]
        elif param == 'integral':
            with self.store() as store:
                q = store.scattering_lengths
                I = store.intensities.value - store.backgrounds.value
                metric = scipy.integrate.trapz(y=I, x=q, axis=1)
        elif param == "position":
            with self.store() as store:
                locs = store.positions
                metric = np.sqrt(locs[:,0]**2 + locs[:,1]**2)
        elif param in ['goodness_of_fit', 'scale_factor']:
            # Just return the requested store attribute
            with self.store() as store:
                metric = getattr(store, param).value
        elif param == 'phase_fraction':
            with self.store() as store:
                metric = store.phase_fractions[:,phase_idx]
        elif param == 'peak_broadening':
            with self.store() as store:
                metric = store.peak_broadenings[:,phase_idx]
        elif param in ['None', None]:
            # Return a dummy array with all 1's
            with self.store() as store:
                metric = np.ones(shape=store.scattering_lengths.shape[0])
        else:
            raise ValueError("Unknown param: {}".format(param))
        # Filter by requested locus
        if locus is not None:
            metric = metric[locus:locus+1]
        return metric
    
    def plot_map_gtk(self, *args, **kwargs):
        from .gtkmapviewer import GtkMapViewer
        return super().plot_map_gtk(WindowClass=GtkMapViewer, *args, **kwargs)
    
    def dots_per_mm(self):
        """Determine the width of the scan images based on sample's camera
        zoom (dpm taken from camera calibration using quadratic
        regression on Bruker D8 Discover Series II)
        """
        def regression(x):
            return 3.640 * x**2 + 13.869 * x + 31.499
        dots_per_mm = regression(self.camera_zoom)
        return dots_per_mm
    
    def prepare_mapping_data(self):
        raise exceptions.DeprecationError("Use `Map.refine_mapping_data() instead`")
    
    def refine_scans(self):
        raise exceptions.DeprecationError("Use `Map.refine_mapping_data() instead`")
    
    def plot_cell_parameter(self, parameter='a', phase_idx=0, *args, **kwargs):
        raise exceptions.DeprecationError("Use `Map.plot_map(metric='{}')` instead"
                                          "".format(parameter))
    
    def plot_fwhm(self, phase_idx=0, *args, **kwargs):
        raise exceptions.DeprecationError("Use `Map.plot_map(metric='fwhm')` instead")
    
    def plot_phase_ratio(self, phase_idx=0, *args, **kwargs):
        raise exceptions.DeprecationError("Use `Map.plot_map(metric='phase_ratio')` instead")
    
    def write_script(self, file=None, quiet=False):
        raise exceptions.DeprecationError("Use gadds.write_gadds_script()")<|MERGE_RESOLUTION|>--- conflicted
+++ resolved
@@ -882,7 +882,7 @@
             # Invalid refinement backend, throw exception
             msg = "Invalid backend {given}. Must be one of {strings} "
             msg += "or subclass of ``BaseRefinement``."
-            msg = msg.format(given=backend, string=backends.keys())
+            msg = msg.format(given=backend, strings=backends.keys())
             raise ValueError(msg)
         # Open the data storage and start the refining
         with self.store(mode='r+') as store:
@@ -915,19 +915,19 @@
                         two_theta=two_theta,
                         intensities=Is,
                     )
-                    # Fit peak widths
+                     #Fit peak widths
                     width = refinement.broadenings(
                         two_theta=two_theta,
                         intensities=Is,
                     )
                     # Append the fitted diffraction pattern
                     fit = refinement.predict(two_theta)
-                    # Save a confidence value for the fit
+                     #Save a confidence value for the fit
                     gd = refinement.goodness_of_fit(two_theta=two_theta,
                                                     intensities=Is)
                 except exceptions.RefinementError as e:
                     failed.append(idx)
-                    log.warn(f'Failed to refine scan {idx}: {e}')
+                    log.warn('Failed to refine scan {idx}: {e}')
                     # Refinement was not successful, so save nan values
                     bg = np.full_like(two_theta, np.nan)
                     cell_params = tuple((np.nan,)*6 for p in phases)
@@ -940,30 +940,28 @@
                 bgs.append(bg)
                 all_cells.append(cell_params)
                 fractions.append(frac)
-<<<<<<< HEAD
+
                 # Refine scale factors
-                scale = refinement.scale_fact(
-                    two_theta=two_theta,
+                cale = refinement.refine_scale_factor(
+                    scattering_lengths=two_theta,
                     intensities=Is,
                 )
                 scale_factors.append(scale)
                 # Fit peak widths
-                #refinement.fit_peaks(scattering_lengths=qs, intensities=subtracted)
-                #fit = refinement.predict(qs)
-                #fits.append(fit)
-                #width = refinement.refine_peak_widths(
-                    #scattering_lengths=qs,
-                    #intensities=fit
-                #)
-                #broadenings.append(width)
-    
-                # Append the fitted diffraction pattern
-=======
+                refinement.fit_peaks(scattering_lengths=qs,intensities=Is)
+                fit = refinement.predict(qs)
+                fits.append(fit)
+                width = refinement.refine_peak_widths(
+                    scattering_lengths=qs,
+                    intensities=fit
+                )
+                broadenings.append(width)
+    
+                #Append the fitted diffraction pattern
                 scale_factors.append(scale)
                 broadenings.append(width)
                 fits.append(fit)
                 goodness.append(gd)
->>>>>>> 267e88fe
             # Store refined data for later
             store.backgrounds = np.array(bgs)
             store.cell_parameters = np.array(all_cells)
