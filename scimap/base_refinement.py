--- conflicted
+++ resolved
@@ -21,9 +21,6 @@
         'scale_factors': False,
     }
     
-<<<<<<< HEAD
-    def __init__(self, phases=[], background_phases=[], scan=None):
-=======
     def __init__(self, phases=[], background_phases=[],
                  wavelengths=(), scan=None, num_bg_coeffs=5, file_root='temp_refinement'):
         """A base class for constructing refinements.
@@ -42,29 +39,8 @@
           The base for any temporary files created during refinement.
         
         """
->>>>>>> 267e88fe
         self.phases = phases
         self.background_phases = background_phases
-<<<<<<< HEAD
-    
-    def refine_background(self):
-        raise NotImplementedError
-    
-    def refine_unit_cells(self):
-        raise NotImplementedError
-    
-    def scale_factors(self):
-        raise NotImplementedError
-    
-    def plot(self):
-        raise NotImplementedError
-    
-    def fwhm(self, phase=0):
-        raise NotImplementedError
-    
-    def phase_weights(self):
-        raise NotImplementedError
-=======
         self.num_bg_coeffs = num_bg_coeffs
         self.scan = scan
         self.wavelengths = wavelengths
@@ -259,5 +235,4 @@
         # Not plot the difference between the observed and actual
         diff = (intensities - self.predict(two_theta)) - np.max(intensities) / 20
         ax.plot(two_theta, diff, color="teal")
-        ax.legend(['Actual', 'Background', 'Fit', 'Difference'])
->>>>>>> 267e88fe
+        ax.legend(['Actual', 'Background', 'Fit', 'Difference'])