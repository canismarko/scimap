# -*- coding: utf-8 -*-

import warnings
from collections import namedtuple
import copy
import math

from .reflection import hkl_to_tuple
from .unitcell import UnitCell


class Phase():
    """A crystallographic phase that can be found in a Material.
    
    Attributes
    ----------
    
    """
    name = None
    reflection_list = []  # Predicted peaks by crystallography
    spacegroup = ''
    scale_factor = 1
    unit_cell = UnitCell()
    # Profile peak-width parameters (fwhm = u*(tan θ)^2 + v*tan θ + w)
    crystallite_size = 10
    strain = 0
    # u = 0
    # v = 0
    # w = 0
    
    def __init__(self):
        # Create a fresh unit cell
        self.unit_cell = copy.copy(self.unit_cell)
        # Create a fresh copy of the reflections
        self.reflection_list = tuple(r.copy() for r in self.reflection_list)
    
    def __str__(self):
        name = self.name
        if name is None:
            name = 'generic phase'
        return name
    
    def __repr__(self):
        name = self.name
        if name is None:
            name = '[blank]'
        return "<{}: {}>".format(self.__class__.__name__, name)
    
    def reflection_by_hkl(self, hkl_input):
        for reflection in self.reflection_list:
            if reflection.hkl == hkl_to_tuple(hkl_input):
                return reflection
    
    @property
    def diagnostic_reflection(self):
        reflection = self.reflection_by_hkl(self.diagnostic_hkl)
        return reflection
    
    @diagnostic_reflection.setter
    def diagnostic_reflection(self, new_hkl):
        self.diagnostic_hkl = new_hkl
<<<<<<< HEAD

=======
    
>>>>>>> 267e88fe
    def predicted_peak_positions(self, *args, **kwargs):
        warnings.warn("Use ``predicted_peaks()`` instead", DeprecationWarning)
        return self.predicted_peaks(*args, **kwargs)
    
    def predicted_peaks(self, unit_cell=None, scan=None):
        """Use the space group of this phase's unit cell to predict where the
        peaks will be."""
        # Use current unit_cell if none is given
        if unit_cell is None:
            unit_cell = self.unit_cell
        PredictedPeak = namedtuple('PredictedPeak', ('hkl', 'd', 'q'))
        predicted_peaks = []
        for reflection in self.reflection_list:
            # Only include reflection if it's within the scan's two-theta range
            if scan is not None:
                if not scan.contains_peak(reflection.two_theta_range):
                    continue
            # Calculate predicted position
            hkl = reflection.hkl
            d = unit_cell.d_spacing(hkl)
            # wavelength = 1.5418
            # radians = math.asin(wavelength / 2 / d)
            # twotheta = 2 * math.degrees(radians)
            q = 2 * math.pi / d
            predicted_peaks.append(
                PredictedPeak(hkl=reflection.hkl_string, d=d, q=q)
            )
        return predicted_peaks<|MERGE_RESOLUTION|>--- conflicted
+++ resolved
@@ -59,11 +59,7 @@
     @diagnostic_reflection.setter
     def diagnostic_reflection(self, new_hkl):
         self.diagnostic_hkl = new_hkl
-<<<<<<< HEAD
-
-=======
     
->>>>>>> 267e88fe
     def predicted_peak_positions(self, *args, **kwargs):
         warnings.warn("Use ``predicted_peaks()`` instead", DeprecationWarning)
         return self.predicted_peaks(*args, **kwargs)
