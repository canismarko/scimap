--- conflicted
+++ resolved
@@ -53,39 +53,6 @@
         del store.data_group()[self.name]
 
 
-<<<<<<< HEAD
-class StoreDescriptor():
-    """Data descriptor for accessing HDF datasets.
-    
-    Parameters
-    ----------
-    name : str
-      The dataset name in the HDF file.
-    context : str, optional
-      Type of dataset this is: frameset, map, metadata, etc.
-    dtype : np.dtype, optional
-      The data-type to use when saving new data to disk. Using lower
-      precision datatypes can save significant disk space.
-    
-    """
-    def __init__(self, name, dtype=None):
-        self.name = name
-        self.dtype = dtype
-    
-    def __get__(self, store, type=None):
-        dataset = store.get_dataset(self.name)
-        return dataset
-    
-    def __set__(self, store, value):
-        store.replace_dataset(name=self.name, data=value, dtype=self.dtype)
-    
-    def __delete__(self, store):
-        del store.data_group()[self.name]
-
-
-
-=======
->>>>>>> 267e88fe
 class XRDStore():
     """Wrapper around HDF file that stores XRD data.
     
@@ -109,10 +76,8 @@
     wavelengths = StoreDescriptor('wavelengths')
     scattering_lengths = StoreDescriptor('scattering_lengths')
     backgrounds = StoreDescriptor('backgrounds')
-<<<<<<< HEAD
-=======
     peak_broadenings = StoreDescriptor('peak_broadenings')
->>>>>>> 267e88fe
+
     def __init__(self, hdf_filename: str, groupname: str, mode='r'):
         self.hdf_filename = hdf_filename
         self.groupname = groupname
@@ -217,7 +182,6 @@
         group = self.group()
         group['cell_parameters'].attrs['order'] = "(scan, phase, (a, b, c, α, β, γ))"
     
-<<<<<<< HEAD
     @property
     def effective_wavelength(self):
         wavelengths = self.wavelengths
@@ -227,21 +191,6 @@
         else:
             wl = wavelengths
         return wl
-=======
-    @property
-    def scale_factor(self):
-        return self.group()['scale_factor']
-    
-    @scale_factor.setter
-    def scale_factor(self, value):
-        self.replace_dataset('scale_factor', data=value)
-        
-    @property
-    def effective_wavelength(self):
-        wls = self.wavelengths
-        wavelength = np.sum(wls[:,0] * wls[:,1]) / np.sum(wls[:,1])
-        return wavelength
->>>>>>> 267e88fe
     
     @property
     def layout(self):
@@ -251,20 +200,6 @@
     def layout(self, value):
         self.group()['positions'].attrs['layout'] = value
     
-<<<<<<< HEAD
-=======
-    @property
-    def intensities_subtracted(self):
-        raise exceptions.DeprecationError("Just subtract them in real time")
-        intensities_subtracted = self.group()['intensities_subtracted'].value
-        return intensities_subtracted
-    
-    @intensities_subtracted.setter
-    def intensities_subtracted(self, value):
-        raise exceptions.DeprecationError("Just subtract them in real time")
-        self.replace_dataset('intensities_subtracted', data=value)
-    
->>>>>>> 267e88fe
     @property
     def intensities_subtracted(self):
         raise exceptions.DeprecationError("Just subtract them in real time")
