# -*- coding: utf-8 -*-
#
# Copyright © 2016 Mark Wolf
#
# This file is part of scimap.
#
# Scimap is free software: you can redistribute it and/or modify
# it under the terms of the GNU General Public License as published by
# the Free Software Foundation, either version 3 of the License, or
# (at your option) any later version.
#
# Scimap is distributed in the hope that it will be useful,
# but WITHOUT ANY WARRANTY; without even the implied warranty of
# MERCHANTABILITY or FITNESS FOR A PARTICULAR PURPOSE.  See the
# GNU General Public License for more details.
#
# You should have received a copy of the GNU General Public License
# along with Scimap. If not, see <http://www.gnu.org/licenses/>.


import math
import warnings

import matplotlib.pyplot as plt
import numpy as np
from numpy.polynomial.chebyshev import Chebyshev
import scipy
from scipy.interpolate import UnivariateSpline, InterpolatedUnivariateSpline, splrep, splev
from scipy.signal import savgol_filter
import pandas as pd

from . import exceptions
from . import plots
from .peak import XRDPeak
from .peakfitting import remove_peak_from_df
from .base_refinement import BaseRefinement


def contains_peak(scattering_lengths, qrange):
    """Does this instance have the given peak within its range of q values?"""
    qmax = max(scattering_lengths)
    qmin = min(scattering_lengths)
    isInRange = (qmin < qrange[0] < qmax or
                 qmin < qrange[1] < qmax)
    return isInRange


def peak_area(scattering_lengths, intensities, qrange):
    """Area under the scan diffractogram within the given range of
    scattering lengths (q)."""
    df = pd.Series(intensities, index=scattering_lengths)
    netDF = df.loc[qrange[0]:qrange[1]]
    # Integrate peak
    area = np.trapz(x=netDF.index, y=netDF)
    return area


class NativeRefinement(BaseRefinement):
    spline = None
    
    def peak_rms_error(self, phase, unit_cell=None, peak_list=None):
        diffs = []
        predicted_peaks = phase.predicted_peak_positions(unit_cell=unit_cell)
        # Only include those that are within the two_theta range
        phase_idx = self.phases.index(phase)
        if peak_list is None:
            actual_peaks = [p.center() for p in self._peak_list[phase_idx]]
        else:
            actual_peaks = peak_list
        # Prepare list of peak position differences
        for idx, actual_peak in enumerate(actual_peaks):
            offsets = [abs(p.q-actual_peak)
                       for p in predicted_peaks]
            diffs.append(min(offsets))
        # Calculate mean-square-difference
        running_total = 0
        for diff in diffs:
            running_total += diff**2
        try:
            rms_error = math.sqrt(running_total / len(diffs))
        except ZeroDivisionError:
            raise exceptions.RefinementError()
        return rms_error
    
<<<<<<< HEAD
    def refine_unit_cells(self, scattering_lengths, intensities, quiet=True):
=======
    def unit_cells(self, scattering_lengths, intensities, quiet=True):
>>>>>>> 267e88fe
        """Residual least squares refinement of the unit-cell
        parameters. Returns an (p, 6) array where p is the number of
        phases and axis 1 has a value for each of the cell parameters
        (a, b, c, α, β, γ).
        """
        # Fit peaks to Gaussian/Cauchy functions using least squares refinement
        # self.fit_peaks(scattering_lengths=scattering_lengths,
        #                intensities=intensities)
        # Get a list of peak positions
        # assert len(self.phases) == 1 # Temporary to avoid weird fitting
        def peak_positions(scattering_lengths, intensities, phase):
            """Return a list of peak positions for the given phase."""
            peak_list = []
            for reflection in phase.reflection_list:
                if contains_peak(scattering_lengths, reflection.qrange):
                    left = reflection.qrange[0]
                    right = reflection.qrange[1]
                    idx = np.where(np.logical_and(left < scattering_lengths,
                                                  scattering_lengths < right))
                    xs = scattering_lengths[idx]
                    ys = intensities[idx]
                    maxidx = ys.argmax()
                    xmax = xs[maxidx]
                    peak_list.append(xmax)
            return peak_list
        # Do a refinement for each phase
        residual_error = 0
        for phase in self.phases:
            peak_list = peak_positions(scattering_lengths, intensities, phase)
            # Define an objective function that will be minimized
            def objective(cell_parameters):
                # Determine cell parameters from numpy array
                # Create a temporary unit cell and return the residual error
                unit_cell = phase.unit_cell.__class__()
                unit_cell.set_cell_parameters_from_list(cell_parameters)
                residuals = self.peak_rms_error(phase=phase,
                                                unit_cell=unit_cell,
                                                peak_list = peak_list)
                return residuals
            # Now minimize objective for each phase
            initial_parameters = phase.unit_cell.cell_parameters
            result = scipy.optimize.minimize(fun=objective,
                                             x0=initial_parameters,
                                             method='Nelder-Mead',
                                             options={'disp': not quiet})
            if result.success:
                # Optimiziation was successful, so set new parameters
                optimized_parameters = result.x
                phase.unit_cell.set_cell_parameters_from_list(
                    optimized_parameters)
                residual_error += self.peak_rms_error(phase=phase, peak_list=peak_list)
            else:
                # Optimization failed for some reason
                raise exceptions.RefinementError(result.message)
        return residual_error
    
    def refine_phase_fractions(self, scattering_lengths, intensities):
        """Calculate the relative strengths of each phase in a diffractogram.
        
        The simplest approach is to calculate the peak area for each
        phases's diagnostic reflection. The fraction is then the ratio
        of each phases's reflection over the sum of all phases. This
        makes the assumption that the phases behave similarly and that
        the structure factor of the diagnostic reflections are also
        similar. By default this method does not remove the
        background.
        
        Parameters
        ----------
        scattering_lengths : np.ndarray
          Dependent variable for the diffractogram.
        intensities : np.ndarray
          Independent variable for the diffractogram. Must be the same
          shape as ``scattering_lengths``.
        
        Returns
        -------
        phase_fractions : np.ndarray
          The relative weight of each phase as determined by the
          diffraction pattern.
        
        """
        # Calculate the diagnistic peak area for each phase
        areas = []
        for p in self.phases:
            reflection = p.diagnostic_reflection
            area = peak_area(scattering_lengths, intensities, reflection.qrange)
            areas.append(area)
        # Divide by the total area to get relative phase fractions
        areas = np.array(areas)
        total_area = np.sum(areas)
        phase_fractions = areas / total_area
        return phase_fractions
    
    def refine_scale_factor(self, scattering_lengths, intensities):
        """Calculate the absolute strengths of each phase in a diffractogram.
        
        The simplest approach is to calculate the peak area for each
        phases's diagnostic reflection. The factor is then the sum of
        each phases's reflection over all phases. This makes the
        assumption that the phases behave similarly and that the
        structure factor of the diagnostic reflections are also
        similar. By default this method does not remove the
        background.
        
        Parameters
        ----------
        scattering_lengths : np.ndarray
          Dependent variable for the diffractogram.
        intensities : np.ndarray
          Independent variable for the diffractogram. Must be the same
          shape as ``scattering_lengths``.

        Returns
        -------
        phase_fractions : np.ndarray
          The relative weight of each phase as determined by the
          diffraction pattern.

        """
        # Calculate the diagnistic peak area for each phase
        areas = []
        for p in self.phases:
            reflection = p.diagnostic_reflection
            area = peak_area(scattering_lengths, intensities, reflection.qrange)
            areas.append(area)
        # Divide by the total area to get relative phase fractions
        areas = np.array(areas)
        total_area = np.sum(areas)
        return total_area
    
    def refine_background(self, scattering_lengths, intensities, s=None, k=4):
        
        """Fit a univariate spline to the background data.
        
        Arguments
        ---------
        - scattering_lengths : Array of scattering vector lengths, q.
        
        - intensities : Array of intensity values at each q position
        
        - s : Smoothing factor passed to the spline. Default is
            the variance of the background.
        
        - k : Degree of the spline (default quartic spline).
        """
        # Remove pre-indexed peaks for background fitting
        phase_list = self.phases + self.background_phases
        q, I = scattering_lengths, intensities
        for phase in phase_list:
            for reflection in phase.reflection_list:
                q, I = remove_peak_from_df(x=q, y=I, xrange=reflection.qrange)
        # Get an estimate for s from the non-peak data
        if s is None:
            s = np.std(I)
        # Smoothing for background fitting
        smoothI = savgol_filter(I, window_length=15, polyorder=5)
        # Determine a background line from the noise without peaks
        # self.spline = UnivariateSpline(
        #     x=q,
        #     y=I,
        #     s=s / 25,
        #     k=k,
        # )
        self.spline = Chebyshev(coef=np.ones((20,)))
        self.spline = self.spline.fit(q, smoothI, 10)
        # background = self.spline.cast(scattering_lengths)
        # self.spline = splrep(q, I)
        # Extrapolate the background for the whole pattern
        # background = self.spline(scattering_lengths)
        background = self.spline(scattering_lengths)
        return background
    
    def fwhm(self, phase_idx=0):
        """Use the previously fitted peaks to describe full-width and
        half-maximum."""
        raise NotImplementedError()
        phase = self.scan.phases[phase_idx]
        peak = self.peak(phase.diagnostic_reflection, phase_idx=phase_idx)
        # print('TODO: Get diagnostic peak instead of', peak)
        return peak.fwhm()
    
    @property
    def has_background(self):
        """Returns true if the background has been fit and subtracted.
        """
        return self.spline is not None
    
    def background(self, x):
        if self.spline is None:
            raise exceptions.RefinementError("Please run `refine_background()` first")
        return self.spline(x)
    
    def refine_displacement(self):
        """Not implemented yet."""
        pass
    
    def details(self):
        return "Native refinement"
    
    def peak_list_by_phase(self):
        """List of fitted peaks organized by phase."""
        peak_list = getattr(self, '_peak_list', None)
        if peak_list is None:
            msg = "Peak's not fit, please run {}.fit_peaks() first.".format(self)
            raise exceptions.RefinementError(msg)
        return peak_list
    
    @property
    def peak_list(self):
        """List of fitted peaks across all phases"""
        peak_list = self.peak_list_by_phase()
        # Flatten the list of phases/peaks
        full_list = []
        for phase in peak_list:
            full_list += phase
        return full_list
    
    def peak(self, reflection, phase_idx=0):
        """Returns a specific fitted peak."""
        peak_list = self.peak_list_by_phase()[phase_idx]
        peaks = [peak for peak in peak_list if peak.reflection == reflection]
        # Check for sanity
        if len(peaks) < 1:
            raise ValueError(
                'Peak for reflection {} was not found'.format(reflection)
            )
        elif len(peaks) > 1:
            raise IndexError('Mutliple peaks found for {}'.format(reflection))
        # Sanity checks passed so return to only value
        return peaks[0]
    
    def fit_peaks(self, scattering_lengths, intensities):
        """
        Use least squares refinement to fit gaussian/Cauchy/etc functions
        to the predicted reflections.
        """
        self._peak_list = []
        # fitMethods = ['pseudo-voigt', 'gaussian', 'cauchy', 'estimated']
        fitMethods = ['gaussian', 'cauchy']
        reflection_list = []
        # Check if there are phases present
        if len(self.phases) == 0:
            msg = '{this} has no phases. Nothing to fit'.format(this=self)
            warnings.warn(msg, RuntimeWarning)
        # Step through each reflection in the relevant phases and find the peak
        for phase in self.phases:
            reflection_list += phase.reflection_list
            phase_peak_list = []
            for reflection in reflection_list:
                if contains_peak(scattering_lengths, reflection.qrange):
                    left = reflection.qrange[0]
                    right = reflection.qrange[1]
                    idx = np.where(np.logical_and(left < scattering_lengths,
                                                  scattering_lengths < right))
                    xs = scattering_lengths[idx]
                    ys = intensities[idx]
                    # Try each fit method until one works
                    for method in fitMethods:
                        newPeak = XRDPeak(reflection=reflection, method=method)
                        try:
                            newPeak.fit(x=xs, y=ys)
                        except exceptions.PeakFitError:
                            # Try next fit
                            continue
                        else:
                            phase_peak_list.append(newPeak)
                            break
                    else:
                        # No sucessful fit could be found.
                        msg = "RefinementWarning: peak could not be fit for {}."
                        msg = msg.format(reflection)
                        warnings.warn(msg, RuntimeWarning)
            self._peak_list.append(phase_peak_list)
        return self._peak_list
    
    def predict(self, scattering_lengths):
        """Predict intensity values from the given scattering lengths, q.
        
        Arguments
        ---------
        - scattering_lengths : Iterable with scattering_lengths
          (x-values) that will be used to predict the diffraction
          intensities.
        """
        q = scattering_lengths
        predicted = np.zeros_like(q)
        # Calculate background
        if self.spline is not None:
            predicted += self.spline(q)
        # Calculate peak fittings
        for peak in self.peak_list:
            predicted += peak.predict(q)
        return predicted
    
<<<<<<< HEAD
    def plot(self, x, ax=None):
        warnings.warn(DeprecationWarning(), "Use predict() method and pyplot instead.")
        # Create new axes if necessary
        if ax is None:
            ax = plots.new_axes()
        # Check if background has been fit
        if self.spline is not None:
            # Plot background
            q = x
            background = self.spline(q)
            ax.plot(q, background)
        # Highlight peaks
        self.highlight_peaks(ax=ax)
        # Plot peak fittings
        peaks = []
        for peak in self.peak_list:
            # dataframes.append(peak.dataframe(background=spline))
            peaks.append(peak.predict())
            # peak.plot_overall_fit(ax=ax, background=spline)
        if peaks:
            predicted = pandas.concat(peaks)
            if self.spline:
                predicted = predicted + self.spline(predicted.index)
            predicted.plot(ax=ax)
        return ax
=======
    # def plot(self, two_theta, intensities, ax=None):
        
    #     # Create new axes if necessary
    #     if ax is None:
    #         ax = plots.new_axes()
    #     # Check if background has been fit
    #     if self.spline is not None:
    #         # Plot background
    #         q = x
    #         background = self.spline(q)
    #         ax.plot(q, background)
    #     # Highlight peaks
    #     self.highlight_peaks(ax=ax)
    #     # Plot peak fittings
    #     peaks = []
    #     for peak in self.peak_list:
    #         # dataframes.append(peak.dataframe(background=spline))
    #         peaks.append(peak.predict())
    #         # peak.plot_overall_fit(ax=ax, background=spline)
    #     if peaks:
    #         predicted = pandas.concat(peaks)
    #         if self.spline:
    #             predicted = predicted + self.spline(predicted.index)
    #         predicted.plot(ax=ax)
    #     return ax
>>>>>>> 267e88fe
    
    def highlight_peaks(self, ax):
        color_list = [
            'green',
            'blue',
            'red',
            'orange'
        ]
        
        def draw_peaks(ax, phase, color):
            """Highlight the expected peak corresponding to this phase."""
            alpha = 0.15
            # Highlight each peak in this phase
            for reflection in phase.reflection_list:
                two_theta = reflection.qrange
                ax.axvspan(two_theta[0], two_theta[1],
                           color=color, alpha=alpha)
        # Highlight phases
        for idx, phase in enumerate(self.phases):
            draw_peaks(ax=ax, phase=phase, color=color_list[idx])
        # Highlight background
        for phase in self.background_phases:
            draw_peaks(ax=ax, phase=phase, color='grey')
        return ax
    
    def confidence(self):
        return 1<|MERGE_RESOLUTION|>--- conflicted
+++ resolved
@@ -82,11 +82,7 @@
             raise exceptions.RefinementError()
         return rms_error
     
-<<<<<<< HEAD
     def refine_unit_cells(self, scattering_lengths, intensities, quiet=True):
-=======
-    def unit_cells(self, scattering_lengths, intensities, quiet=True):
->>>>>>> 267e88fe
         """Residual least squares refinement of the unit-cell
         parameters. Returns an (p, 6) array where p is the number of
         phases and axis 1 has a value for each of the cell parameters
@@ -382,33 +378,6 @@
             predicted += peak.predict(q)
         return predicted
     
-<<<<<<< HEAD
-    def plot(self, x, ax=None):
-        warnings.warn(DeprecationWarning(), "Use predict() method and pyplot instead.")
-        # Create new axes if necessary
-        if ax is None:
-            ax = plots.new_axes()
-        # Check if background has been fit
-        if self.spline is not None:
-            # Plot background
-            q = x
-            background = self.spline(q)
-            ax.plot(q, background)
-        # Highlight peaks
-        self.highlight_peaks(ax=ax)
-        # Plot peak fittings
-        peaks = []
-        for peak in self.peak_list:
-            # dataframes.append(peak.dataframe(background=spline))
-            peaks.append(peak.predict())
-            # peak.plot_overall_fit(ax=ax, background=spline)
-        if peaks:
-            predicted = pandas.concat(peaks)
-            if self.spline:
-                predicted = predicted + self.spline(predicted.index)
-            predicted.plot(ax=ax)
-        return ax
-=======
     # def plot(self, two_theta, intensities, ax=None):
         
     #     # Create new axes if necessary
@@ -434,7 +403,6 @@
     #             predicted = predicted + self.spline(predicted.index)
     #         predicted.plot(ax=ax)
     #     return ax
->>>>>>> 267e88fe
     
     def highlight_peaks(self, ax):
         color_list = [
