--- conflicted
+++ resolved
@@ -130,27 +130,6 @@
             # h5grp.create_dataset('intensities', data=np.random.rand(397, 20))
             np.testing.assert_equal(store.goodness_of_fit, h5grp['goodness_of_fit'])
             np.testing.assert_equal(store.intensities, h5grp['intensities'])
-<<<<<<< HEAD
-        
-    # def test_step_size(self):
-    #     store = XRDStore(hdf_filename=self.hdf_filename,
-    #                      groupname="xrd-map-gadds")
-    #     # For now, just check that the value can be retrieved without
-    #     # throwing an error
-    #     step_size = store.step_size
-    
-    # def test_step_unit(self):
-    #     store = XRDStore(hdf_filename=self.hdf_filename,
-    #                      groupname="xrd-map-gadds")
-    #     store.step_unit = 'um'
-    #     step_unit = store.step_unit
-    #     self.assertEqual(step_unit, 'um')
-    
-    # def test_scale_factor(self):
-    #     store = XRDStore(hdf_filename=self.hdf_filename,
-    #                      groupname="xrd-map-gadds")
-    #     store.scale_factor
-=======
     
     def test_effective_wavelength(self):
         # Create simulated wavelength data
@@ -163,5 +142,5 @@
         store = XRDStore(hdf_filename=self.temp_hdffile,
                          groupname="xrd-map-gadds")
         with store:
-            self.assertAlmostEqual(store.effective_wavelength, 1.5418, places=3)
->>>>>>> 267e88fe
+            np.testing.assert_almost_equal(store.effective_wavelength,
+                                    [1.54186667, 0.83333333])