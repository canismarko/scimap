--- conflicted
+++ resolved
@@ -21,23 +21,14 @@
     fullprof_spacegroup = 'R -3 M'
     diagnostic_hkl = '113'
     reflection_list = [
-<<<<<<< HEAD
         Reflection('003', qrange=(1.30, 1.50)),
-=======
-        Reflection('003', qrange=(1.30, 1.35)),
->>>>>>> 03fa3d4d
         Reflection('101', qrange=(2.50, 2.65)),
         Reflection('006', qrange=(2.60, 2.80)),
         Reflection('102', qrange=(2.62, 2.80)),
         Reflection('104', qrange=(3.05, 3.25)),
         Reflection('105', qrange=(3.30, 3.60)),
-<<<<<<< HEAD
-        Reflection('107', qrange=(3.90, 4.20)),
-        # Reflection('107', qrange=(3.90, 4.05)),
-=======
         Reflection('009', qrange=(3.90, 4.20)),
         Reflection('107', qrange=(3.90, 4.20)),
->>>>>>> 03fa3d4d
         Reflection('108', qrange=(4.30, 4.60)),
         Reflection('110', qrange=(4.35, 4.60)),
         Reflection('113', qrange=(4.50, 4.75)),
