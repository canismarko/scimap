--- conflicted
+++ resolved
@@ -125,12 +125,8 @@
             ax = plots.big_axes()
         ax.set_xlim(left=df.index.min(), right=df.index.max())
         ax.xaxis.set_major_formatter(plots.DegreeFormatter())
-<<<<<<< HEAD
         ax.plot(df.index, df.loc[:, 'counts'], *args, **kwargs)
-=======
-        ax.plot(df.index, df.loc[:, 'counts'])
-
->>>>>>> 2676e651
+
         # Plot refinement
         self.refinement.plot(ax=ax)
 
